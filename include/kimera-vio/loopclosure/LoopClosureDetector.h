/* ----------------------------------------------------------------------------
 * Copyright 2017, Massachusetts Institute of Technology,
 * Cambridge, MA 02139
 * All Rights Reserved
 * Authors: Luca Carlone, et al. (see THANKS for the full author list)
 * See LICENSE for the license information
 * -------------------------------------------------------------------------- */

/**
 * @file   LoopClosureDetector.h
 * @brief  Pipeline for detection and reporting of Loop Closures between frames
 * @author Marcus Abate
 * @author Luca Carlone
 */

#pragma once

#include <DBoW2/DBoW2.h>
#include <gtsam/geometry/Pose3.h>
#include <gtsam/linear/NoiseModel.h>

#include <limits>
#include <memory>
#include <opencv2/opencv.hpp>
#include <unordered_map>
#include <utility>
#include <vector>

#include "kimera-vio/frontend/StereoCamera.h"
#include "kimera-vio/frontend/StereoFrame.h"
#include "kimera-vio/frontend/StereoMatcher.h"
#include "kimera-vio/frontend/Tracker.h"
#include "kimera-vio/logging/Logger.h"
#include "kimera-vio/loopclosure/LcdThirdPartyWrapper.h"
#include "kimera-vio/loopclosure/LoopClosureDetector-definitions.h"
#include "kimera-vio/loopclosure/LoopClosureDetectorParams.h"

/* ------------------------------------------------------------------------ */
// Forward declare KimeraRPGO, a private dependency.
namespace KimeraRPGO {
class RobustSolver;
}

namespace VIO {

/* ------------------------------------------------------------------------ */
class LoopClosureDetector {
 public:
  KIMERA_POINTER_TYPEDEFS(LoopClosureDetector);
  KIMERA_DELETE_COPY_CONSTRUCTORS(LoopClosureDetector);
  EIGEN_MAKE_ALIGNED_OPERATOR_NEW

  using IsBackendQueueFilledCallback = std::function<bool()>;

  /* ------------------------------------------------------------------------ */
  /** @brief Constructor: detects loop-closures and updates internal PGO.
   * @param[in] lcd_params Parameters for the instance of LoopClosureDetector.
   * @param[in] log_output Output-logging flag. If set to true, the logger is
   *  instantiated and output/statistics are logged at every spinOnce().
   */
  LoopClosureDetector(const LoopClosureDetectorParams& lcd_params,
                      const StereoCamera::ConstPtr& stereo_camera,
                      const StereoMatchingParams& stereo_matching_params,
                      bool log_output = false);

  /* ------------------------------------------------------------------------ */
  virtual ~LoopClosureDetector();

  /* ------------------------------------------------------------------------ */
  /** @brief Processed a single input payload and runs it through the pipeline.
   * @param[in] input A shared_ptr referencing an input payload.
   * @return The output payload from the pipeline.
   */
  virtual LcdOutput::UniquePtr spinOnce(const LcdInput& input);

  /* ------------------------------------------------------------------------ */
  /** @brief Register callback for checking the size of the input queue. Knowing
   * this can help determine when to optimize the factor graph and when to wait
   * for additional inputs to be added first.
   * @param[in] cb A callback function.
   */
  inline void registerIsBackendQueueFilledCallback(
      const IsBackendQueueFilledCallback& cb) {
    is_backend_queue_filled_cb_ = cb;
  }

  /* ------------------------------------------------------------------------ */
  /** @brief Processed a single frame and adds it to relevant internal
   * databases. Also generates associated bearing vectors for PnP.
   * @param[in] frame A Frame object with one images, landmarks, and a pose to
   * the body frame at a minimum. Other fields may also be populated.
   * @param[in] points_with_ids A PointsWithIdMap object obtained from the
   * backend's output. Expressed in world frame.
   * @param[in] W_Pose_Blkf A gtsam::Pose3 representing the VIO estimate of
   * the pose of the body wrt to world frame at the given keframe.
   * @return The local ID of the frame after it is added to the databases.
   */
  FrameId processAndAddMonoFrame(const Frame& frame,
                                 const PointsWithIdMap& W_points_with_ids,
                                 const gtsam::Pose3& W_Pose_Blkf);

  /* ------------------------------------------------------------------------ */
  /** @brief Processed a single stereo-frame and adds it to relevant internal
   * databases.
   * @param[in] stereo_frame A StereoFrame object with two images and a pose to
   * the body frame at a minimum. Other fields may also be populated.
   * @return The local ID of the frame after it is added to the databases.
   */
  FrameId processAndAddStereoFrame(const StereoFrame& stereo_frame);

  /* ------------------------------------------------------------------------ */
  /** @brief Runs all checks on a frame and determines whether it a loop-closure
      with a previous frame or not. Fills the LoopResult with this information.
   * @param[in] frame_id A FrameId representing the ID of the latest LCDFrame
   * added to the database, which will be used to detect loop-closures.
   * @param[out] result A pointer to the LoopResult that is filled with the
   *  result of the loop-closure detection stage.
   */
  void detectLoop(const FrameId& frame_id, LoopResult* result);

  /* ------------------------------------------------------------------------ */
  /** @brief Verify that the geometry between two frames is close enough to be
      considered a match, and generate a monocular transformation between them.
   * @param[in] ref_id The frame ID of the match image in the databse.
   * @param[in] cur_id The frame ID of the query image in the database.
   * @param[out] camMatch_T_camQuery_2d The pose between the match frame and
   * the query frame, in the coordinates of the match frame.
   * @param[out] inliers The IDs of inliers in the keypoint matches.
   * @return True if the verification check passes, false otherwise.
   */
  bool geometricVerificationCam2d2d(const FrameId& ref_id,
                                    const FrameId& cur_id,
                                    const KeypointMatches& matches_query_match,
                                    gtsam::Pose3* camMatch_T_camQuery_2d,
                                    std::vector<int>* inliers);

  /* ------------------------------------------------------------------------ */
  /** @brief Determine the 3D pose betwen two frames.
   * @param[in] ref_id The frame ID of the match image in the database.
   * @param[in] cur_id The frame ID of the query image in the database.
   * @param[in] camMatch_T_camQuery_2d The relative pose between the match
   * frame
   *  and the query frame, in the coordinates of the match frame.
   * @param[out] bodyMatch_T_bodyQuery_3d The 3D pose between the match
   * frame
   *  and the query frame, in the coordinates of the match frame.
   * @param[out] inliers The inliers to use from the keypoint matches,
   * determined at the geometricVerificationCam2d2d stage.
   * @return True if the pose is recovered successfully, false otherwise.
   */
  bool recoverPoseBody(const FrameId& ref_id,
                       const FrameId& cur_id,
                       const gtsam::Pose3& camMatch_T_camQuery_2d,
                       const KeypointMatches& matches_query_match,
                       gtsam::Pose3* bodyMatch_T_bodyQuery_3d,
                       std::vector<int>* inliers);

 public:
  /* ------------------------------------------------------------------------ */
  /** @brief Returns the RAW pointer to the BoW database.
   * @return A pointer to the BoW database.
   *
   * WARNING: This is a potentially dangerous method to use because it requires
   *  a manual deletion of the pointer before it goes out of scope.
   */
  inline const OrbDatabase* getBoWDatabase() const { return db_BoW_.get(); }

  /* ------------------------------------------------------------------------ */
  /** @brief Returns a pointer to the database of LCDFrames.
   * @return A pointer to the LCDFrame database.
   *
   * WARNING: This is a potentially dangerous method to use because it requires
   *  a manual deletion of the pointer before it goes out of scope.
   */
  inline const std::vector<LCDFrame::Ptr>* getFrameDatabasePtr() const {
    return &db_frames_;
  }

  /* ------------------------------------------------------------------------ */
  /** @brief Returns the pose between the inertial world-reference frame and the
   *  "map" frame, which is the error between the VIO and the PGO trajectories.
   * @return The pose of the map frame relative to the world frame.
   */
  const gtsam::Pose3 getWPoseMap() const;

  /* ------------------------------------------------------------------------ */
  /** @brief Returns the values of the PGO, which is the full trajectory of the
   *  PGO.
   * @return The gtsam::Values (poses) of the PGO.
   */
  const gtsam::Values getPGOTrajectory() const;

  /* ------------------------------------------------------------------------ */
  /** @brief Returns the Nonlinear-Factor-Graph from the PGO.
   * @return The gtsam::NonlinearFactorGraph of the optimized trajectory from
   *  the PGO.
   */
  const gtsam::NonlinearFactorGraph getPGOnfg() const;

  /* ------------------------------------------------------------------------ */
  /** @brief Set the OrbDatabase internal member.
   * @param[in] db An OrbDatabase object.
   */
  void setDatabase(const OrbDatabase& db);

  /* @brief Set the vocabulary of the BoW detector.
   * @param[in] voc An OrbVocabulary object.
   */
  void setVocabulary(const OrbVocabulary& voc);

  /* ------------------------------------------------------------------------ */
  /* @brief Prints parameters and other statistics on the LoopClosureDetector.
   */
  void print() const;

  /* ------------------------------------------------------------------------ */
  /** @brief Clears all keypoints and features from an input StereoFrame and
   *  fills it with ORB features.
   * @param[in] keypoints A vector of KeyPoints representing the ORB keypoints
   *  identified by an ORB detector.
   * @param[out] A StereoFrame initially filled with front-end features,
   *  which is then replaced with ORB features from the keypoints parameter.
   */
  // TODO(marcus): utils and reorder (or just static)
  void rewriteStereoFrameFeatures(const std::vector<cv::KeyPoint>& keypoints,
                                  StereoFrame* stereo_frame) const;

  /* ------------------------------------------------------------------------ */
  /** @brief Creates an image with matched ORB features between two frames.
   *  This is a utility for debugging the ORB feature matcher and isn't used
   *  in the main pipeline.
   * @param[in] query_img The image of the query frame in the database.
   * @param[in] match_img The image of the match frame in the database.
   * @param[in] query_id The frame ID of the query frame in the database.
   * @param[in] match_id The frame ID of the match frame in the database.
   * @param[in] cut_matches Determines if the Lowe Ratio Test is used to
   *  pare down matches that are bad.
   * @return A cv::Mat representing the matches between the two images.
   */
  // TODO(marcus): it would be nice if this could be a util
  // TODO(marcus): can this be static even though it requires id? Maybe feed it
  // descriptors instead
  cv::Mat computeAndDrawMatchesBetweenFrames(const cv::Mat& query_img,
                                             const cv::Mat& match_img,
                                             const FrameId& query_id,
                                             const FrameId& match_id,
                                             bool cut_matches = false) const;

  /* ------------------------------------------------------------------------ */
  /** @brief Gives the transform between two frames in the body frame given
   *  that same transform in the camera frame.
   * @param[in] camMatch_T_camQuery The relative pose between two frames in the
   *  camera coordinate frame.
   * @param[out] bodyMatch_T_bodyQuery The relative pose between two frames in
   * the
   *  body coordinate frame.
   */
  // TODO(marcus): these should be private or util
  void transformCameraPoseToBodyPose(const gtsam::Pose3& camMatch_T_camQuery,
                                     gtsam::Pose3* bodyMatch_T_bodyQuery) const;

  /* ------------------------------------------------------------------------ */
  /** @brief The inverse of transformCameraPoseToBodyPose.
   * @param[in] bodyMatch_T_bodyQuery The relative pose between two frames in
   * the
   *  body coordinate frame.
   * @param[out] camMatch_T_camQuery The relative pose between two frames in the
   *  camera coordinate frame.
   * @return
   */
  void transformBodyPoseToCameraPose(const gtsam::Pose3& bodyMatch_T_bodyQuery,
                                     gtsam::Pose3* camMatch_T_camQuery) const;

  /* ------------------------------------------------------------------------ */
  /** @brief Adds an odometry factor to the PGO and optimizes the trajectory.
   *  No actual optimization is performed on the RPGO side for odometry.
   * @param[in] factor An OdometryFactor representing the Backend's guess for
   *  odometry between two consecutive keyframes.
   */
  void addOdometryFactorAndOptimize(const OdometryFactor& factor);

  /* ------------------------------------------------------------------------ */
  /** @brief Adds a loop-closure factor to the PGO and optimizes the trajectory.
   * @param[in] factor A LoopClosureFactor representing the relative pose
   *  between two frames that are not (necessarily) consecutive.
   */
  void addLoopClosureFactorAndOptimize(const LoopClosureFactor& factor);

  /* ------------------------------------------------------------------------ */
  /** @brief Initializes the RobustSolver member with an initial prior factor,
   *  which can be the first OdometryFactor given by the Backend.
   * @param[in] factor An OdometryFactor representing the pose between the
   *  initial state of the vehicle and the first keyframe.
   */
  void initializePGO(const OdometryFactor& factor);

  /* ------------------------------------------------------------------------ */
  /** @brief Computes the indices of keypoints that match between two frames.
   * @param[in] ref_descriptors The descriptors from the query frame.
   * @param[in] cur_descriptors The descriptors from the match frame.
   * @param[out] matches_match_query Map of matching keypoint indices between
   * match frame and query frame.
   * @param[in] cut_matches If true, Lowe's Ratio Test will be used to cut
   *  out bad matches before sending output.
   */
  void computeDescriptorMatches(const OrbDescriptor& ref_descriptors,
                                const OrbDescriptor& cur_descriptors,
                                KeypointMatches* matches_match_query,
                                bool cut_matches = false) const;

 private:
  /* ------------------------------------------------------------------------ */
  /** @brief Detect features in frame for use with BoW and return keypoints and
   * descriptors. Currently only ORB features are supported.
   * @param[in] img Image from which to get features and descriptors.
   * @param[out] keypoints The ORB keypoints that are detected in the image.
   * @param[out] descriptors_mat The descriptors associated with the ORB
   * keypoints in a matrix form.
   * @param[out] descriptors_vec The descriptors vectorized.
   */
  void getNewFeaturesAndDescriptors(const cv::Mat& img,
                                    std::vector<cv::KeyPoint>* keypoints,
                                    OrbDescriptor* descriptors_mat);

  /* ------------------------------------------------------------------------ */
  /** @brief Convert an ORB descriptor from matrix form to vector form for
   * use with BoW.
   * @param[in] descriptors_mat An OrbDescriptor matrix with input descriptors
   * @param[out] descriptors_vec The descriptors in vectorize format
   */
  void descriptorMatToVec(const OrbDescriptor& descriptors_mat,
                          OrbDescriptorVec* descriptors_vec);

  /* ------------------------------------------------------------------------ */
  /** @brief Refine relative pose given by ransac using smart factors.
   * @param[in] ref_id The frame ID of the match image in the database.
   * @param[in] cur_id The frame ID of the query image in the database.
   * @param[in] camMatch_T_camQuery_3d The relative pose between the match
   * frame
   *  and the query frame, in the coordinates of the match frame.
   * @param[in] inlier correspondences (from ransac) in the query frame
   * @param[in] inlier correspondences (from ransac) in the match frame
   * @return refined relative pose
   */
  gtsam::Pose3 refinePoses(const FrameId ref_id,
                           const FrameId cur_id,
                           const gtsam::Pose3& camMatch_T_camQuery_3d,
                           const KeypointMatches& matches_query_match);

 private:
  enum class LcdState {
    Bootstrap,  //! Lcd is initializing
    Nominal     //! Lcd is running in nominal mode
  };
  LcdState lcd_state_ = LcdState::Bootstrap;

  // Parameter members
  LoopClosureDetectorParams lcd_params_;
  const bool log_output_ = false;

  // TODO(Toni): we should be using the FeatureDetector/Description class...
  // ORB extraction and matching members
  cv::Ptr<cv::ORB> orb_feature_detector_;
  cv::Ptr<cv::DescriptorMatcher> orb_feature_matcher_;

  // TODO(marcus): want to move outlier-rejection to its own file
  // Tracker for outlier rejection
  Tracker tracker_;

  // BoW and Loop Detection database and members
  std::unique_ptr<OrbDatabase> db_BoW_;
  std::vector<LCDFrame::Ptr> db_frames_;
  FrameIDTimestampMap timestamp_map_;

  // Store latest computed objects for temporal matching and nss scoring
  LcdThirdPartyWrapper::UniquePtr lcd_tp_wrapper_;
  DBoW2::BowVector latest_bowvec_;

  // Store camera parameters and StereoFrame stuff once
  gtsam::Pose3 B_Pose_camLrect_;
  StereoCamera::ConstPtr stereo_camera_;
  StereoMatcher::UniquePtr stereo_matcher_;

  // Robust PGO members
  std::unique_ptr<KimeraRPGO::RobustSolver> pgo_;
  std::vector<gtsam::Pose3> W_Pose_Blkf_estimates_;
  gtsam::SharedNoiseModel shared_noise_model_;
<<<<<<< HEAD
=======

  // Queue-checking callback
  IsBackendQueueFilledCallback is_backend_queue_filled_cb_;
  size_t num_lc_unoptimized_;
>>>>>>> cdebf306

  // Logging members
  std::unique_ptr<LoopClosureDetectorLogger> logger_;
  LcdDebugInfo debug_info_;
<<<<<<< HEAD
=======

 private:
  // Lcd typedefs
  using AdapterMono = opengv::relative_pose::CentralRelativeAdapter;
  using SacProblemMono =
      opengv::sac_problems::relative_pose::CentralRelativePoseSacProblem;
  using AdapterStereo = opengv::point_cloud::PointCloudAdapter;
  using SacProblemStereo =
      opengv::sac_problems::point_cloud::PointCloudSacProblem;
};  // class LoopClosureDetector

enum class LoopClosureDetectorType {
  //! Bag of Words approach
  BoW = 0u,
};

class LcdFactory {
 public:
  KIMERA_POINTER_TYPEDEFS(LcdFactory);
  KIMERA_DELETE_COPY_CONSTRUCTORS(LcdFactory);
  LcdFactory() = delete;
  virtual ~LcdFactory() = default;

  static LoopClosureDetector::UniquePtr createLcd(
      const LoopClosureDetectorType& lcd_type,
      const LoopClosureDetectorParams& lcd_params,
      const StereoCamera::ConstPtr& stereo_camera,
      const StereoMatchingParams& stereo_matching_params,
      bool log_output) {
    switch (lcd_type) {
      case LoopClosureDetectorType::BoW: {
        return VIO::make_unique<LoopClosureDetector>(lcd_params,
                                                     stereo_camera,
                                                     stereo_matching_params,
                                                     log_output);
      }
      default: {
        LOG(FATAL) << "Requested loop closure detector type is not supported.\n"
                   << "Currently supported loop closure detector types:\n"
                   << "0: BoW \n but requested loop closure detector: "
                   << static_cast<int>(lcd_type);
      }
    }
  }
};

class LcdModule : public MIMOPipelineModule<LcdInput, LcdOutput> {
 public:
  KIMERA_POINTER_TYPEDEFS(LcdModule);
  KIMERA_DELETE_COPY_CONSTRUCTORS(LcdModule);
  using LcdFrontendInput = FrontendOutputPacketBase::Ptr;
  using LcdBackendInput = BackendOutput::Ptr;

  LcdModule(bool parallel_run, LoopClosureDetector::UniquePtr lcd)
      : MIMOPipelineModule<LcdInput, LcdOutput>("Lcd", parallel_run),
        frontend_queue_("lcd_frontend_queue"),
        backend_queue_("lcd_backend_queue"),
        lcd_(std::move(lcd)) {
    lcd_->registerIsBackendQueueFilledCallback(std::bind(&LcdModule::hasWork, this));
  }
  virtual ~LcdModule() = default;

  //! Callbacks to fill queues: they should be all lighting fast.
  inline void fillFrontendQueue(const LcdFrontendInput& frontend_payload) {
    frontend_queue_.push(frontend_payload);
  }
  inline void fillBackendQueue(const LcdBackendInput& backend_payload) {
    backend_queue_.push(backend_payload);
  }

 protected:
  //! Synchronize input queues.
  inline InputUniquePtr getInputPacket() override {
    // TODO(X): this is the same or very similar to the Mesher getInputPacket.
    LcdBackendInput backend_payload;
    bool queue_state = false;
    if (PIO::parallel_run_) {
      queue_state = backend_queue_.popBlocking(backend_payload);
    } else {
      queue_state = backend_queue_.pop(backend_payload);
    }
    if (!queue_state) {
      LOG_IF(WARNING, PIO::parallel_run_)
          << "Module: " << name_id_ << " - Backend queue is down";
      VLOG_IF(1, !PIO::parallel_run_)
          << "Module: " << name_id_ << " - Backend queue is empty or down";
      return nullptr;
    }
    CHECK(backend_payload);
    const Timestamp& timestamp = backend_payload->W_State_Blkf_.timestamp_;

    // Look for the synchronized packet in Frontend payload queue
    // This should always work, because it should not be possible to have
    // a Backend payload without having a Frontend one first!
    LcdFrontendInput frontend_payload = nullptr;
    PIO::syncQueue(timestamp, &frontend_queue_, &frontend_payload);
    CHECK(frontend_payload);
    CHECK(frontend_payload->is_keyframe_);
    CHECK_EQ(timestamp, frontend_payload->timestamp_);

    // Push the synced messages to the lcd's input queue
    const gtsam::Pose3& body_pose = backend_payload->W_State_Blkf_.pose_;
    return VIO::make_unique<LcdInput>(
        timestamp, frontend_payload, backend_payload->cur_kf_id_, body_pose);
  }

  OutputUniquePtr spinOnce(LcdInput::UniquePtr input) override {
    return lcd_->spinOnce(*input);
  }

  //! Called when general shutdown of PipelineModule is triggered.
  void shutdownQueues() override {
    LOG(INFO) << "Shutting down queues for: " << name_id_;
    frontend_queue_.shutdown();
    backend_queue_.shutdown();
  }

  //! Checks if the module has work to do (should check input queues are empty)
  bool hasWork() const override {
    // We don't check Frontend queue because it runs faster than Backend queue.
    return !backend_queue_.empty();
  }

 private:
  //! Input Queues
  ThreadsafeQueue<LcdFrontendInput> frontend_queue_;
  ThreadsafeQueue<LcdBackendInput> backend_queue_;

  //! Lcd implementation
  LoopClosureDetector::UniquePtr lcd_;
>>>>>>> cdebf306
};

}  // namespace VIO<|MERGE_RESOLUTION|>--- conflicted
+++ resolved
@@ -385,150 +385,14 @@
   std::unique_ptr<KimeraRPGO::RobustSolver> pgo_;
   std::vector<gtsam::Pose3> W_Pose_Blkf_estimates_;
   gtsam::SharedNoiseModel shared_noise_model_;
-<<<<<<< HEAD
-=======
 
   // Queue-checking callback
   IsBackendQueueFilledCallback is_backend_queue_filled_cb_;
   size_t num_lc_unoptimized_;
->>>>>>> cdebf306
 
   // Logging members
   std::unique_ptr<LoopClosureDetectorLogger> logger_;
   LcdDebugInfo debug_info_;
-<<<<<<< HEAD
-=======
-
- private:
-  // Lcd typedefs
-  using AdapterMono = opengv::relative_pose::CentralRelativeAdapter;
-  using SacProblemMono =
-      opengv::sac_problems::relative_pose::CentralRelativePoseSacProblem;
-  using AdapterStereo = opengv::point_cloud::PointCloudAdapter;
-  using SacProblemStereo =
-      opengv::sac_problems::point_cloud::PointCloudSacProblem;
-};  // class LoopClosureDetector
-
-enum class LoopClosureDetectorType {
-  //! Bag of Words approach
-  BoW = 0u,
 };
 
-class LcdFactory {
- public:
-  KIMERA_POINTER_TYPEDEFS(LcdFactory);
-  KIMERA_DELETE_COPY_CONSTRUCTORS(LcdFactory);
-  LcdFactory() = delete;
-  virtual ~LcdFactory() = default;
-
-  static LoopClosureDetector::UniquePtr createLcd(
-      const LoopClosureDetectorType& lcd_type,
-      const LoopClosureDetectorParams& lcd_params,
-      const StereoCamera::ConstPtr& stereo_camera,
-      const StereoMatchingParams& stereo_matching_params,
-      bool log_output) {
-    switch (lcd_type) {
-      case LoopClosureDetectorType::BoW: {
-        return VIO::make_unique<LoopClosureDetector>(lcd_params,
-                                                     stereo_camera,
-                                                     stereo_matching_params,
-                                                     log_output);
-      }
-      default: {
-        LOG(FATAL) << "Requested loop closure detector type is not supported.\n"
-                   << "Currently supported loop closure detector types:\n"
-                   << "0: BoW \n but requested loop closure detector: "
-                   << static_cast<int>(lcd_type);
-      }
-    }
-  }
-};
-
-class LcdModule : public MIMOPipelineModule<LcdInput, LcdOutput> {
- public:
-  KIMERA_POINTER_TYPEDEFS(LcdModule);
-  KIMERA_DELETE_COPY_CONSTRUCTORS(LcdModule);
-  using LcdFrontendInput = FrontendOutputPacketBase::Ptr;
-  using LcdBackendInput = BackendOutput::Ptr;
-
-  LcdModule(bool parallel_run, LoopClosureDetector::UniquePtr lcd)
-      : MIMOPipelineModule<LcdInput, LcdOutput>("Lcd", parallel_run),
-        frontend_queue_("lcd_frontend_queue"),
-        backend_queue_("lcd_backend_queue"),
-        lcd_(std::move(lcd)) {
-    lcd_->registerIsBackendQueueFilledCallback(std::bind(&LcdModule::hasWork, this));
-  }
-  virtual ~LcdModule() = default;
-
-  //! Callbacks to fill queues: they should be all lighting fast.
-  inline void fillFrontendQueue(const LcdFrontendInput& frontend_payload) {
-    frontend_queue_.push(frontend_payload);
-  }
-  inline void fillBackendQueue(const LcdBackendInput& backend_payload) {
-    backend_queue_.push(backend_payload);
-  }
-
- protected:
-  //! Synchronize input queues.
-  inline InputUniquePtr getInputPacket() override {
-    // TODO(X): this is the same or very similar to the Mesher getInputPacket.
-    LcdBackendInput backend_payload;
-    bool queue_state = false;
-    if (PIO::parallel_run_) {
-      queue_state = backend_queue_.popBlocking(backend_payload);
-    } else {
-      queue_state = backend_queue_.pop(backend_payload);
-    }
-    if (!queue_state) {
-      LOG_IF(WARNING, PIO::parallel_run_)
-          << "Module: " << name_id_ << " - Backend queue is down";
-      VLOG_IF(1, !PIO::parallel_run_)
-          << "Module: " << name_id_ << " - Backend queue is empty or down";
-      return nullptr;
-    }
-    CHECK(backend_payload);
-    const Timestamp& timestamp = backend_payload->W_State_Blkf_.timestamp_;
-
-    // Look for the synchronized packet in Frontend payload queue
-    // This should always work, because it should not be possible to have
-    // a Backend payload without having a Frontend one first!
-    LcdFrontendInput frontend_payload = nullptr;
-    PIO::syncQueue(timestamp, &frontend_queue_, &frontend_payload);
-    CHECK(frontend_payload);
-    CHECK(frontend_payload->is_keyframe_);
-    CHECK_EQ(timestamp, frontend_payload->timestamp_);
-
-    // Push the synced messages to the lcd's input queue
-    const gtsam::Pose3& body_pose = backend_payload->W_State_Blkf_.pose_;
-    return VIO::make_unique<LcdInput>(
-        timestamp, frontend_payload, backend_payload->cur_kf_id_, body_pose);
-  }
-
-  OutputUniquePtr spinOnce(LcdInput::UniquePtr input) override {
-    return lcd_->spinOnce(*input);
-  }
-
-  //! Called when general shutdown of PipelineModule is triggered.
-  void shutdownQueues() override {
-    LOG(INFO) << "Shutting down queues for: " << name_id_;
-    frontend_queue_.shutdown();
-    backend_queue_.shutdown();
-  }
-
-  //! Checks if the module has work to do (should check input queues are empty)
-  bool hasWork() const override {
-    // We don't check Frontend queue because it runs faster than Backend queue.
-    return !backend_queue_.empty();
-  }
-
- private:
-  //! Input Queues
-  ThreadsafeQueue<LcdFrontendInput> frontend_queue_;
-  ThreadsafeQueue<LcdBackendInput> backend_queue_;
-
-  //! Lcd implementation
-  LoopClosureDetector::UniquePtr lcd_;
->>>>>>> cdebf306
-};
-
 }  // namespace VIO