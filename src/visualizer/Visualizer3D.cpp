--- conflicted
+++ resolved
@@ -91,8 +91,6 @@
     logger_ = VIO::make_unique<VisualizerLogger>();
   }
 }
-
-Visualizer3D::~Visualizer3D() { LOG(INFO) << "Visualizer3D destructor"; }
 
 /* -------------------------------------------------------------------------- */
 // Returns true if visualization is ready, false otherwise.
@@ -668,7 +666,7 @@
   }
 }
 
-void Visualizer3D::visualizePointCloud(const cv::Mat& point_cloud,
+void OpenCvVisualizer3D::visualizePointCloud(const cv::Mat& point_cloud,
                                        WidgetsMap* widgets,
                                        const cv::Affine3d& pose,
                                        const cv::Mat& colors,
@@ -700,7 +698,7 @@
   pcl_id++;
 }
 
-void Visualizer3D::visualizeGlobalFrameOfReference(WidgetsMap* widgets,
+void OpenCvVisualizer3D::visualizeGlobalFrameOfReference(WidgetsMap* widgets,
                                                    double scale) {
   CHECK_NOTNULL(widgets);
   (*widgets)["Global Frame of Reference"] =
@@ -866,14 +864,7 @@
 
 /* -------------------------------------------------------------------------- */
 // Visualize trajectory. Adds an image to the frustum if cv::Mat is not empty.
-<<<<<<< HEAD
-void Visualizer3D::visualizeTrajectory3D(WidgetsMap* widgets_map) {
-=======
-void OpenCvVisualizer3D::visualizeTrajectory3D(const cv::Mat& frustum_image,
-                                               cv::Affine3d* frustum_pose,
-                                               WidgetsMap* widgets_map) {
-  CHECK_NOTNULL(frustum_pose);
->>>>>>> 6487d2c0
+void OpenCvVisualizer3D::visualizeTrajectory3D(WidgetsMap* widgets_map) {
   CHECK_NOTNULL(widgets_map);
 
   if (trajectory_poses_3d_.size() == 0) {  // no points to visualize
@@ -893,7 +884,7 @@
 
 /* -------------------------------------------------------------------------- */
 // Visualize trajectory with frustums.
-void Visualizer3D::visualizeTrajectoryWithFrustums(
+void OpenCvVisualizer3D::visualizeTrajectoryWithFrustums(
     WidgetsMap* widgets_map,
     const size_t& n_last_frustums) {
   CHECK_NOTNULL(widgets_map);
@@ -913,7 +904,7 @@
 
 /* -------------------------------------------------------------------------- */
 // Visualize camera pose with image inside frustum.
-void Visualizer3D::visualizePoseWithImgInFrustum(
+void OpenCvVisualizer3D::visualizePoseWithImgInFrustum(
     const cv::Mat& frustum_image,
     const cv::Affine3d& frustum_pose,
     WidgetsMap* widgets_map,
@@ -1110,15 +1101,8 @@
 /* --------------------------------------------------------------------------
  */
 // Add pose to the previous trajectory.
-<<<<<<< HEAD
-void Visualizer3D::addPoseToTrajectory(const cv::Affine3d& pose) {
+void OpenCvVisualizer3D::addPoseToTrajectory(const cv::Affine3d& pose) {
   trajectory_poses_3d_.push_back(pose);
-=======
-void OpenCvVisualizer3D::addPoseToTrajectory(
-    const gtsam::Pose3& current_pose_gtsam) {
-  trajectory_poses_3d_.push_back(
-      UtilsOpenCV::gtsamPose3ToCvAffine3d(current_pose_gtsam));
->>>>>>> 6487d2c0
   if (FLAGS_displayed_trajectory_length > 0) {
     while (trajectory_poses_3d_.size() > FLAGS_displayed_trajectory_length) {
       trajectory_poses_3d_.pop_front();
