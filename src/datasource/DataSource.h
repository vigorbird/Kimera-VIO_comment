--- conflicted
+++ resolved
@@ -41,16 +41,6 @@
     State_Covariance_lkf_ = State_Covariance_lkf;
   }
 
-<<<<<<< HEAD
-  // Trivial constructor
-  SpinOutputContainer()
-      : timestamp_kf_(0),
-        W_Pose_Blkf_(gtsam::Pose3()),
-        W_Vel_Blkf_(gtsam::Vector3()),
-        imu_bias_lkf_(gtsam::imuBias::ConstantBias()),
-        State_Covariance_lkf_(gtsam::zeros(15, 15)),
-        debug_tracker_info_(DebugTrackerInfo()) {}
-=======
   // Trivial constructor (do not publish)
   SpinOutputContainer()
     : timestamp_kf_(-1),
@@ -59,7 +49,6 @@
       imu_bias_lkf_(gtsam::imuBias::ConstantBias()),
       State_Covariance_lkf_(gtsam::zeros(15,15)),
       debug_tracker_info_(DebugTrackerInfo()) {}
->>>>>>> f243b2c9
 
   Timestamp timestamp_kf_;
   gtsam::Pose3 W_Pose_Blkf_;
@@ -68,29 +57,10 @@
   gtsam::Matrix State_Covariance_lkf_;
   DebugTrackerInfo debug_tracker_info_;
 
-<<<<<<< HEAD
   inline const Timestamp getTimestamp() { return timestamp_kf_; }
 
   inline const gtsam::Pose3 getEstimatedPose() { return W_Pose_Blkf_; }
 
-=======
-  SpinOutputContainer& operator=(SpinOutputContainer other) {
-    timestamp_kf_ = other.timestamp_kf_;
-    W_Pose_Blkf_ = other.W_Pose_Blkf_;
-    W_Vel_Blkf_ = other.W_Vel_Blkf_;
-    imu_bias_lkf_ = other.imu_bias_lkf_;
-    State_Covariance_lkf_ = other.State_Covariance_lkf_;
-    debug_tracker_info_ = other.debug_tracker_info_;
-    return *this;
-  }
-
-  // Define getters for output values
-
-  inline const Timestamp getTimestamp() { return timestamp_kf_; }
-
-  inline const gtsam::Pose3 getEstimatedPose() { return W_Pose_Blkf_; }
-
->>>>>>> f243b2c9
   inline const Vector3 getEstimatedVelocity() { return W_Vel_Blkf_; }
 
   inline const gtsam::Matrix6 getEstimatedPoseCov() {
