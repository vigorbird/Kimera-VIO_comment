--- conflicted
+++ resolved
@@ -49,10 +49,6 @@
     : pose_(nav_state.pose()),
       velocity_(nav_state.velocity()),
       imu_bias_(imu_bias) {}
-<<<<<<< HEAD
-=======
-
->>>>>>> 93b765c3
 
   gtsam::Pose3 pose_;
   gtsam::Vector3 velocity_;
@@ -140,89 +136,18 @@
   ImgLists img_lists;
 };
 
-<<<<<<< HEAD
-=======
-// Struct to deal with getting values out of the spin
-struct SpinOutputContainer {
-  // Default constructor
-  SpinOutputContainer(
-      const Timestamp& timestamp_kf, const gtsam::Pose3& W_Pose_Blkf,
-      const Vector3& W_Vel_Blkf, const ImuBias& imu_bias_lkf,
-      const gtsam::Matrix state_covariance_lkf = gtsam::zeros(15, 15),
-      const DebugTrackerInfo debug_tracker_info = DebugTrackerInfo())
-      : timestamp_kf_(timestamp_kf),
-        W_Pose_Blkf_(W_Pose_Blkf),
-        W_Vel_Blkf_(W_Vel_Blkf),
-        imu_bias_lkf_(imu_bias_lkf),
-        debug_tracker_info_(debug_tracker_info) {
-    // TODO: Create a better assert for this covariance matrix
-    CHECK_EQ(state_covariance_lkf.rows(), 15);
-    CHECK_EQ(state_covariance_lkf.cols(), 15);
-    state_covariance_lkf_ = state_covariance_lkf;
-  }
-
-  // Trivial constructor (do not publish)
-  SpinOutputContainer()
-    : timestamp_kf_(0),
-      W_Pose_Blkf_(gtsam::Pose3()),
-      W_Vel_Blkf_(gtsam::Vector3()),
-      imu_bias_lkf_(gtsam::imuBias::ConstantBias()),
-      state_covariance_lkf_(gtsam::zeros(15,15)),
-      debug_tracker_info_(DebugTrackerInfo()) {}
-
-  Timestamp timestamp_kf_;
-  gtsam::Pose3 W_Pose_Blkf_;
-  Vector3 W_Vel_Blkf_;
-  ImuBias imu_bias_lkf_;
-  gtsam::Matrix state_covariance_lkf_;
-  DebugTrackerInfo debug_tracker_info_;
-
-  inline const Timestamp getTimestamp() const { return timestamp_kf_; }
-
-  inline const gtsam::Pose3 getEstimatedPose() const { return W_Pose_Blkf_; }
-
-  inline const Vector3 getEstimatedVelocity() const { return W_Vel_Blkf_; }
-
-  inline const gtsam::Matrix6 getEstimatedPoseCov() const {
-    return gtsam::sub(state_covariance_lkf_, 0, 6, 0, 6);
-  }
-
-  inline const gtsam::Matrix3 getEstimatedVelCov() const {
-    return gtsam::sub(state_covariance_lkf_, 6, 9, 6, 9);
-  }
-
-  inline const ImuBias getEstimatedBias() const { return imu_bias_lkf_; }
-
-  inline const gtsam::Matrix6 getEstimatedBiasCov() const {
-    return gtsam::sub(state_covariance_lkf_, 9, 15, 9, 15);
-  }
-
-  inline const DebugTrackerInfo getTrackerInfo() const { return debug_tracker_info_; }
-};
-
->>>>>>> 93b765c3
 struct PipelineParams {
   VioFrontEndParams frontend_params_;
   VioBackEndParamsConstPtr backend_params_;
   ImuParams imu_params_;
   int backend_type_;
   PipelineParams(VioFrontEndParams frontend_params,
-<<<<<<< HEAD
                  VioBackEndParamsConstPtr backend_params, ImuParams imu_params,
                  int backend_type)
       : frontend_params_(frontend_params),
         backend_params_(backend_params),
         imu_params_(imu_params),
         backend_type_(backend_type) {}
-=======
-                 VioBackEndParamsConstPtr backend_params,
-                 ImuParams imu_params,
-                 int backend_type) :
-    frontend_params_(frontend_params),
-    backend_params_(backend_params),
-    imu_params_(imu_params),
-    backend_type_(backend_type) {}
->>>>>>> 93b765c3
 };
 
 class DataProvider {
