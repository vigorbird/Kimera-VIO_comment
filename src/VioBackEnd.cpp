--- conflicted
+++ resolved
@@ -59,7 +59,6 @@
                        std::shared_ptr<gtNavState>* initial_state_gt,
                        const Timestamp& timestamp_k,
                        const ImuAccGyrS& imu_accgyr,
-<<<<<<< HEAD
                        const VioBackEndParams& vioParams,
                        const bool log_output) :
   vio_params_(vioParams),
@@ -80,25 +79,6 @@
   verbosity_(0),
   log_output_(log_output) {
     CHECK_NOTNULL(initial_state_gt);
-=======
-                       const VioBackEndParams& vioParams, const bool log_output)
-    : vio_params_(vioParams),
-      imu_bias_lkf_(ImuBias()),
-      W_Vel_B_lkf_(Vector3::Zero()),
-      W_Pose_B_lkf_(Pose3()),
-      imu_bias_prev_kf_(ImuBias()),
-      B_Pose_leftCam_(leftCamPose),
-      stereo_cal_(boost::make_shared<gtsam::Cal3_S2Stereo>(
-          leftCameraCalRectified.fx(), leftCameraCalRectified.fy(),
-          leftCameraCalRectified.skew(), leftCameraCalRectified.px(),
-          leftCameraCalRectified.py(), baseline)),
-      last_kf_id_(-1),
-      curr_kf_id_(0),
-      landmark_count_(0),
-      verbosity_(0),
-      log_output_(log_output) {
-  CHECK_NOTNULL(initial_state_gt);
->>>>>>> acb51f36
 
   // TODO the parsing of the params should be done inside here out from the
   // path to the params file, otherwise other derived VIO backends will be stuck
@@ -159,7 +139,6 @@
   }
 }
 
-<<<<<<< HEAD
 /* -------------------------------------------------------------------------- */
 VioBackEnd::VioBackEnd(const Pose3& leftCamPose,
                        const Cal3_S2& leftCameraCalRectified,
@@ -195,8 +174,6 @@
   resetDebugInfo(&debug_info_);
 }
 
-=======
->>>>>>> acb51f36
 /* -------------------------------------------------------------------------- */
 bool VioBackEnd::spin(ThreadsafeQueue<VioBackEndInputPayload>& input_queue,
                       ThreadsafeQueue<VioBackEndOutputPayload>& output_queue,
@@ -424,7 +401,6 @@
       vio_params_.addBetweenStereoFactors_ == true &&
       input->stereo_tracking_status_ == TrackingStatus::VALID;
   VLOG(10) << "Add visual inertial state and optimize.";
-<<<<<<< HEAD
   VLOG_IF(10, use_stereo_btw_factor) << "Using stereo between factor.";
   addVisualInertialStateAndOptimize(
         input->timestamp_kf_nsec_, // Current time for fixed lag smoother.
@@ -434,17 +410,6 @@
         use_stereo_btw_factor? input->stereo_ransac_body_pose_ : boost::none); // optional: pose estimate from stereo ransac
   // Bookkeeping
   timestamp_lkf_ = input->timestamp_kf_nsec_;
-=======
-  VLOG_IF(use_stereo_btw_factor, 10) << "Using stereo between factor.";
-  addVisualInertialStateAndOptimize(
-      input->timestamp_kf_nsec_,  // Current time for fixed lag smoother.
-      input->status_smart_stereo_measurements_kf_,  // Vision data.
-      input->pim_,                                  // Imu preintegrated data.
-      input->planes_,
-      use_stereo_btw_factor
-          ? input->stereo_ransac_body_pose_
-          : boost::none);  // optional: pose estimate from stereo ransac
->>>>>>> acb51f36
 }
 
 /* -------------------------------------------------------------------------- */
@@ -563,53 +528,8 @@
     sumAccMeasurements += accGyroRaw.col(i).head(3);
   }
   sumAccMeasurements = sumAccMeasurements / double(nrMeasured);
-<<<<<<< HEAD
   Vector3 local_gravity = -sumAccMeasurements;
   return UtilsOpenCV::AlignGravityVectors(local_gravity, n_gravity, round);
-=======
-
-  gtsam::Unit3 localGravityDir(
-      -sumAccMeasurements);  // a = localGravity (we measure the opposite of
-                             // gravity)
-  gtsam::Unit3 globalGravityDir(n_gravity);  // b
-
-  if (round) {  // align vectors to dominant axis: e.g., [0.01 0.1 1] becomes [0
-                // 0 1]
-    localGravityDir = UtilsOpenCV::RoundUnit3(localGravityDir);
-    globalGravityDir = UtilsOpenCV::RoundUnit3(globalGravityDir);
-  }
-
-  gtsam::Unit3 v = localGravityDir.cross(globalGravityDir);  // a x b
-  double c = localGravityDir.dot(globalGravityDir);
-  // compute rotation such that R * a = b
-  // http://math.stackexchange.com/questions/180418/calculate-rotation-matrix-to-align-vector-a-to-vector-b-in-3d/476311#476311
-  gtsam::Rot3 R;
-  if (fabs(1 - c) < 1e-3) {  // already aligned
-    R = gtsam::Rot3();
-  } else if (fabs(1 + c) < 1e-3) {  // degenerate condition a =-b
-    gtsam::Unit3 perturbedGravity(
-        localGravityDir.unitVector() +
-        gtsam::Vector3(
-            1, 2, 3));  // compute cross product with any nonparallel vector
-    v = localGravityDir.cross(perturbedGravity);
-    if (std::isnan(v.unitVector()(
-            0))) {  // if the resulting vector is still not a number (i.e.,
-                    // perturbedGravity // localGravityDir)
-      perturbedGravity = gtsam::Unit3(
-          localGravityDir.unitVector() +
-          gtsam::Vector3(
-              3, 2, 1));  // compute cross product with any nonparallel vector
-      v = localGravityDir.cross(perturbedGravity);
-    }
-    R = gtsam::Rot3::Expmap(
-        v.unitVector() *
-        M_PI);  // 180 rotation around an axis perpendicular to both vectors
-  } else {
-    R = gtsam::Rot3::AlignPair(v, globalGravityDir, localGravityDir);
-  }
-  return gtsam::Pose3(
-      R, gtsam::Point3());  // absolute position is not observable anyway
->>>>>>> acb51f36
 }
 
 /* -------------------------------------------------------------------------- */
@@ -2272,7 +2192,6 @@
                  sumGyroMeasurements / double(nrMeasured));
 }
 
-<<<<<<< HEAD
 /* -------------------------------------------------------------------------- */
 std::vector<gtsam::Pose3> VioBackEnd::addInitialVisualStatesAndOptimize(
     const std::vector<std::shared_ptr<VioBackEndInputPayload>> &input) {
@@ -2472,7 +2391,4 @@
   return initial_states;
 }
 
-} // namespace VIO.
-=======
-}  // namespace VIO.
->>>>>>> acb51f36
+} // namespace VIO.