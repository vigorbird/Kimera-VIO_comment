--- conflicted
+++ resolved
@@ -131,12 +131,8 @@
   double gyroNoiseDensity_, accNoiseDensity_, imuIntegrationSigma_,
       gyroBiasSigma_, accBiasSigma_, nominalImuRate_;
   gtsam::Vector3 n_gravity_;
-<<<<<<< HEAD
-  bool autoInitialize_, roundOnAutoInitialize_;
-=======
   int autoInitialize_;
   bool roundOnAutoInitialize_;
->>>>>>> f243b2c9
 
   // Smart factor params
   gtsam::LinearizationMode linearizationMode_;
