--- conflicted
+++ resolved
@@ -31,16 +31,11 @@
       save_images_option_(save_images_option),
       trackerStatusSummary_(),
       output_images_path_("./outputImages/"),
-<<<<<<< HEAD
-      log_output_(log_output),
-      logger_() {  // Only for debugging and visualization.
-=======
       logger_(nullptr) {  // Only for debugging and visualization.
 
   if (log_output) {
     logger_ = VIO::make_unique<FrontendLogger>();
   }
->>>>>>> 2e25e354
 
   // Instantiate IMU frontend.
   imu_frontend_ = VIO::make_unique<ImuFrontEnd>(imu_params, imu_initial_bias);
@@ -162,18 +157,11 @@
               << " smart measurements";
 
     ////////////////// DEBUG INFO FOR FRONT-END ////////////////////////////////
-<<<<<<< HEAD
-    if (log_output_) {
-      logger_.logFrontendResults(
-=======
     if (logger_) {
-      // Use default filename (sending empty "" uses default name), and set
-      // write mode to append (sending true).
-      logger_->logFrontendResults(
->>>>>>> 2e25e354
+      logger_->logFrontendStats(
+          getTrackerInfo(),
           trackerStatusSummary_,
           stereoFrame_km1_->getLeftFrame().getNrValidKeypoints());
-      logger_.logTrackerStatistics(getTrackerInfo());
       logger_.logFrontendRansac(
           getRelativePoseBodyMono(),
           getRelativePoseBodyStereo(),
