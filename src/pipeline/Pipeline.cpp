--- conflicted
+++ resolved
@@ -45,11 +45,7 @@
              "4: Structureless, Projection and Regularity factors used.");
 DEFINE_bool(extract_planes_from_the_scene, false,
             "Whether to use structural regularities in the scene,"
-<<<<<<< HEAD
-            "currently only planes");
-=======
             "currently only planes.");
->>>>>>> 5e2a98cc
 
 DEFINE_bool(visualize, true, "Enable overall visualization.");
 DEFINE_bool(visualize_lmk_type, false, "Enable landmark type visualization.");
@@ -63,11 +59,7 @@
              "3: MESH2DTo3Dsparse, get a 3D mesh from a 2D triangulation of "
              "the (right-VALID) "
              "keypoints in the left frame and filters out triangles \n"
-<<<<<<< HEAD
-             "5: NONE, does not visualize map\n");
-=======
              "4: NONE, does not visualize map\n");
->>>>>>> 5e2a98cc
 DEFINE_bool(record_video_for_viz_3d, false,
             "Record a video as a sequence of "
             "screenshots of the 3d viz window");
@@ -98,27 +90,12 @@
               "Between factor precision for bundle adjustment"
               " in initialization.");
 
-DEFINE_int32(num_frames_vio_init, 25,
-             "Minimum number of frames for the online "
-             "gravity-aligned initialization");
-
-// TODO(Sandro): Create YAML file for initialization and read in!
-DEFINE_double(smart_noise_sigma_bundle_adjustment, 1.5,
-              "Smart noise sigma for bundle adjustment"
-              " in initialization.");
-DEFINE_double(outlier_rejection_bundle_adjustment, 30,
-              "Outlier rejection for bundle adjustment"
-              " in initialization.");
-DEFINE_double(between_translation_bundle_adjustment, 0.5,
-              "Between factor precision for bundle adjustment"
-              " in initialization.");
-
 namespace VIO {
 
-<<<<<<< HEAD
-Pipeline::Pipeline(const PipelineParams& params, bool parallel_run)
+Pipeline::Pipeline(const PipelineParams &params, bool parallel_run)
     : backend_type_(params.backend_type_),
       vio_frontend_(nullptr),
+      feature_selector_(nullptr),
       vio_backend_(nullptr),
       backend_params_(params.backend_params_),
       frontend_params_(params.frontend_params_),
@@ -128,19 +105,7 @@
                   params.backend_type_),
       stereo_frontend_thread_(nullptr),
       wrapped_thread_(nullptr),
-      backend_thread_(nullptr),
-      mesher_thread_(nullptr),
-=======
-Pipeline::Pipeline(const PipelineParams &params, bool parallel_run)
-    : backend_type_(params.backend_type_), vio_frontend_(nullptr),
-      feature_selector_(nullptr), vio_backend_(nullptr),
-      backend_params_(params.backend_params_),
-      frontend_params_(params.frontend_params_), mesher_(),
-      visualizer_(static_cast<VisualizationType>(FLAGS_viz_type),
-                  params.backend_type_),
-      stereo_frontend_thread_(nullptr), wrapped_thread_(nullptr),
       backend_thread_(nullptr), mesher_thread_(nullptr),
->>>>>>> 5e2a98cc
       parallel_run_(parallel_run),
       stereo_frontend_input_queue_("stereo_frontend_input_queue"),
       stereo_frontend_output_queue_("stereo_frontend_output_queue"),
@@ -150,11 +115,8 @@
       backend_output_queue_("backend_output_queue"),
       mesher_input_queue_("mesher_input_queue"),
       mesher_output_queue_("mesher_output_queue"),
-<<<<<<< HEAD
       lcd_input_queue_("lcd_input_queue"),
       lcd_output_queue_("lcd_output_queue"),
-=======
->>>>>>> 5e2a98cc
       visualizer_input_queue_("visualizer_input_queue"),
       visualizer_output_queue_("visualizer_output_queue") {
   if (FLAGS_deterministic_random_number_generator) setDeterministicPipeline();
@@ -166,27 +128,19 @@
   static constexpr int saveImages =
       0;  // 0: don't show, 1: show, 2: write & save
   vio_frontend_ = VIO::make_unique<StereoVisionFrontEnd>(
-<<<<<<< HEAD
-      params.imu_params_, gtsam::imuBias::ConstantBias(), frontend_params_,
-      saveImages, std::string(), FLAGS_log_output);
-
-  loop_closure_detector_ = VIO::make_unique<LoopClosureDetector>(
-      lcd_params_,
-=======
       params.imu_params_,
       gtsam::imuBias::ConstantBias(),
       frontend_params_, saveImages,
->>>>>>> 5e2a98cc
+      FLAGS_log_output);
+
+  loop_closure_detector_ = VIO::make_unique<LoopClosureDetector>(
+      lcd_params_,
       FLAGS_log_output);
 
   // Instantiate feature selector: not used in vanilla implementation.
   if (FLAGS_use_feature_selection) {
-<<<<<<< HEAD
-    feature_selector_ = FeatureSelector(frontend_params_, *backend_params_);
-=======
     feature_selector_ =
         VIO::make_unique<FeatureSelector>(frontend_params_, *backend_params_);
->>>>>>> 5e2a98cc
   }
 }
 
@@ -405,13 +359,9 @@
         backend_output_payload->timestamp_kf_,
         backend_output_payload->W_Pose_Blkf_,
         backend_output_payload->W_Vel_Blkf_,
-<<<<<<< HEAD
         lcd_output_payload->W_Pose_Map_,
         backend_output_payload->imu_bias_lkf_,
         mesher_output_payload.mesh_2d_,
-=======
-        backend_output_payload->imu_bias_lkf_, mesher_output_payload.mesh_2d_,
->>>>>>> 5e2a98cc
         mesher_output_payload.mesh_3d_,
         Visualizer3D::visualizeMesh2D(
             mesher_output_payload.mesh_2d_filtered_for_viz_,
@@ -595,15 +545,10 @@
             !vio_frontend_->isWorking() && backend_input_queue_.empty() &&
             backend_output_queue_.empty() && !vio_backend_->isWorking() &&
             mesher_input_queue_.empty() && mesher_output_queue_.empty() &&
-<<<<<<< HEAD
             !mesher_.isWorking() && lcd_input_queue_.empty() &&
             lcd_output_queue_.empty() && !loop_closure_detector_->isWorking() &&
             visualizer_input_queue_.empty() && visualizer_output_queue_.empty()
             && !visualizer_.isWorking()))) {
-=======
-            !mesher_.isWorking() && visualizer_input_queue_.empty() &&
-            visualizer_output_queue_.empty() && !visualizer_.isWorking()))) {
->>>>>>> 5e2a98cc
     VLOG_EVERY_N(10, 100)
         << "VIO pipeline status: \n"
         << "Initialized? " << is_initialized_ << '\n'
@@ -620,15 +565,12 @@
         << "Mesher input queue empty?" << mesher_input_queue_.empty() << '\n'
         << "Mesher output queue empty?" << mesher_output_queue_.empty() << '\n'
         << "Mesher is working? " << mesher_.isWorking() << '\n'
-<<<<<<< HEAD
         << "LoopClosureDetector input queue empty?"
         << lcd_input_queue_.empty() << '\n'
         << "LoopClosureDetector output queue empty?"
         << lcd_output_queue_.empty() << '\n'
         << "LoopClosureDetector is working? "
         << loop_closure_detector_->isWorking() << '\n'
-=======
->>>>>>> 5e2a98cc
         << "Visualizer input queue empty?" << visualizer_input_queue_.empty()
         << '\n'
         << "Visualizer output queue empty?" << visualizer_output_queue_.empty()
@@ -702,10 +644,7 @@
     CHECK(vio_backend_);
     vio_backend_->restart();
     mesher_.restart();
-<<<<<<< HEAD
     loop_closure_detector_->restart();
-=======
->>>>>>> 5e2a98cc
     visualizer_.restart();
     // Resume pipeline
     resume();
@@ -860,25 +799,6 @@
               output_frontend, &gyro_bias, &g_iter_b0, &init_navstate)) {
         LOG(INFO) << "Bundle adjustment and alignment successful!";
 
-<<<<<<< HEAD
-        // Create initial state for initialization from online gravity
-        std::shared_ptr<gtNavState> initial_state_OGA =
-            std::make_shared<gtNavState>(init_navstate,
-                                         ImuBias(gtsam::Vector3(), gyro_bias));
-
-        // Reset frontend with non-trivial gravity and remove 53-enforcement.
-        // Update frontend with initial gyro bias estimate.
-        const gtsam::Vector3 gravity = backend_params_->n_gravity_;
-        vio_frontend_->resetFrontendAfterOnlineAlignment(gravity, gyro_bias);
-
-        auto full_init_duration =
-            utils::Timer::toc<std::chrono::nanoseconds>(tic_full_init).count();
-        LOG(INFO) << "Time used for initialization: "
-                  << (double(full_init_duration) / double(1e6)) << " (ms).";
-
-        ///////////////////////////// BACKEND ////////////////////////////////
-        // Initialize backend with pose estimate from gravity alignment
-=======
         // Reset frontend with non-trivial gravity and remove 53-enforcement.
         // Update frontend with initial gyro bias estimate.
         vio_frontend_->resetFrontendAfterOnlineAlignment(
@@ -892,7 +812,6 @@
         std::shared_ptr<gtNavState> initial_state_OGA =
             std::make_shared<gtNavState>(init_navstate,
                                          ImuBias(gtsam::Vector3(), gyro_bias));
->>>>>>> 5e2a98cc
         initializeVioBackend(stereo_imu_sync_packet, initial_state_OGA,
                              stereo_frame_lkf);
         LOG(INFO) << "Initialization finalized.";
@@ -901,11 +820,7 @@
         return true;
       } else {
         // Reset initialization
-<<<<<<< HEAD
-        LOG(WARNING) << "Bundle adjustment or alignment failed!";
-=======
         LOG(ERROR) << "Bundle adjustment or alignment failed!";
->>>>>>> 5e2a98cc
         init_frame_id_ = stereo_imu_sync_packet.getStereoFrame().getFrameId();
         stereo_frontend_output_queue_.shutdown();
         initialization_frontend_output_queue_.shutdown();
@@ -1047,21 +962,13 @@
   VLOG(100) << "Starting feature selection...";
   SmartStereoMeasurements trackedAndSelectedSmartStereoMeasurements;
   std::tie(trackedAndSelectedSmartStereoMeasurements, *feature_selection_time) =
-<<<<<<< HEAD
-      feature_selector_.splitTrackedAndNewFeatures_Select_Display(
-=======
       feature_selector_->splitTrackedAndNewFeatures_Select_Display(
->>>>>>> 5e2a98cc
           stereoFrame_km1, status_smart_stereo_meas.second, cur_kf_id,
           save_image_selector, tracker_params.featureSelectionCriterion_,
           tracker_params.featureSelectionNrCornersToSelect_,
           tracker_params.maxFeatureAge_, posesAtFutureKeyframes, curr_state_cov,
           std::string(),
-<<<<<<< HEAD
-          left_frame);  // last 2 are for visualization
-=======
           left_frame); // last 2 are for visualization
->>>>>>> 5e2a98cc
   VLOG(100) << "Feature selection completed.";
 
   // Same status as before.
@@ -1072,10 +979,7 @@
 /* --------------------------------------------------------------------------
  */
 void Pipeline::processKeyframePop() {
-<<<<<<< HEAD
   // TODO(marcus): send these to the LCD input thread as well
-=======
->>>>>>> 5e2a98cc
   // TODO (Sandro): Adapt to be able to batch pop frames for batch backend
   // Pull from stereo frontend output queue.
   LOG(INFO) << "Spinning wrapped thread.";
@@ -1097,11 +1001,7 @@
     // Actual keyframe processing. Call to backend.
     ////////////////////////////// BACK-END
     ///////////////////////////////////////
-<<<<<<< HEAD
-    LOG(ERROR) << "Process Keyframe in BackEnd";
-=======
     VLOG(2) << "Process Keyframe in BackEnd";
->>>>>>> 5e2a98cc
     processKeyframe(
         stereo_frontend_output_payload->statusSmartStereoMeasurements_,
         stereo_frontend_output_payload->stereo_frame_lkf_,
@@ -1153,13 +1053,10 @@
         &Mesher::spin, &mesher_, std::ref(mesher_input_queue_),
         std::ref(mesher_output_queue_), true);
 
-<<<<<<< HEAD
     lcd_thread_ = VIO::make_unique<std::thread>(
         &LoopClosureDetector::spin, CHECK_NOTNULL(loop_closure_detector_.get()),
         std::ref(lcd_input_queue_), std::ref(lcd_output_queue_), true);
 
-=======
->>>>>>> 5e2a98cc
     // Start visualizer_thread.
     // visualizer_thread_ = std::thread(&Visualizer3D::spin,
     //                                 &visualizer_,
@@ -1189,7 +1086,6 @@
   mesher_input_queue_.resume();
   mesher_output_queue_.resume();
 
-<<<<<<< HEAD
     LOG(INFO) << "Restarting loop closure workers and queues...";
     lcd_input_queue_.resume();
     lcd_output_queue_.resume();
@@ -1197,11 +1093,6 @@
     LOG(INFO) << "Restarting visualizer workers and queues...";
     visualizer_input_queue_.resume();
     visualizer_output_queue_.resume();
-=======
-  LOG(INFO) << "Restarting visualizer workers and queues...";
-  visualizer_input_queue_.resume();
-  visualizer_output_queue_.resume();
->>>>>>> 5e2a98cc
 
   // Re-launch threads
   /*if (parallel_run_) {
@@ -1285,7 +1176,6 @@
   } else {
     LOG_IF(ERROR, parallel_run_) << "Mesher thread is not joinable...";
   }
-<<<<<<< HEAD
 
   LOG(INFO) << "Joining loop closure thread...";
   if (lcd_thread_ && lcd_thread_->joinable()) {
@@ -1295,8 +1185,6 @@
     LOG_IF(ERROR, parallel_run_) << "Loop closure thread is not joinable...";
   }
 
-=======
->>>>>>> 5e2a98cc
   // visualizer_thread_.join();
 
   LOG(INFO) << "All threads joined.";
