--- conflicted
+++ resolved
@@ -49,10 +49,6 @@
       static constexpr cv::ORB::ScoreType score_type =
           cv::ORB::ScoreType::HARRIS_SCORE;
 #endif
-<<<<<<< HEAD
-      // Needs to be larger than 2
-=======
->>>>>>> 25ec892b
       static constexpr int patch_size = 2;  // We don't use descriptors (yet).
       feature_detector_ =
           cv::ORB::create(feature_detector_params_.max_features_per_frame_,
