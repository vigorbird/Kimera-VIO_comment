--- conflicted
+++ resolved
@@ -85,14 +85,10 @@
     const Cal3_S2& leftCameraCalRectified,
     const double& baseline,
     const VioBackEndParams& vioParams,
-<<<<<<< HEAD
     const bool& log_timing,
     const BackendModality& backend_modality) :
+  regular_vio_params_(RegularVioBackEndParams::safeCast(vioParams)),
   backend_modality_(backend_modality),
-=======
-    const bool log_timing) :
-  regular_vio_params_(RegularVioBackEndParams::safeCast(vioParams)),
->>>>>>> 6c323b25
   VioBackEnd(leftCamPose,
              leftCameraCalRectified,
              baseline,
@@ -106,13 +102,9 @@
 
   selectNormType(&mono_noise_,
                  gaussian_dim_2,
-<<<<<<< HEAD
-                 vio_params_.monoNormType_,
-                 vio_params_.monoNormParam_,
-                 vio_params_.monoNoiseSigma_);
-=======
-                 regular_vio_params_.monoNormType_);
->>>>>>> 6c323b25
+                 regular_vio_params_.monoNormType_,
+                 regular_vio_params_.monoNormParam_,
+                 regular_vio_params_.monoNoiseSigma_);
 
   // Set type of stereo_noise_ for generic stereo projection factors.
   gtsam::SharedNoiseModel gaussian_dim_3 =
@@ -120,13 +112,9 @@
 
   selectNormType(&stereo_noise_,
                  gaussian_dim_3,
-<<<<<<< HEAD
-                 vio_params_.stereoNormType_,
-                 vio_params_.stereoNormParam_,
-                 vio_params_.stereoNoiseSigma_);
-=======
-                 regular_vio_params_.stereoNormType_);
->>>>>>> 6c323b25
+                 regular_vio_params_.stereoNormType_,
+                 regular_vio_params_.stereoNormParam_,
+                 regular_vio_params_.stereoNoiseSigma_);
 
   // Set type of regularity noise for point plane factors.
   gtsam::SharedNoiseModel gaussian_dim_1 =
@@ -134,13 +122,9 @@
 
   selectNormType(&point_plane_regularity_noise_,
                  gaussian_dim_1,
-<<<<<<< HEAD
-                 vio_params_.regularityNormType_,
-                 vio_params_.regularityNormParam_,
-                 vio_params_.regularityNoiseSigma_);
-=======
-                 regular_vio_params_.regularityNormType_);
->>>>>>> 6c323b25
+                 regular_vio_params_.regularityNormType_,
+                 regular_vio_params_.regularityNormParam_,
+                 regular_vio_params_.regularityNoiseSigma_);
 
   mono_cal_ = boost::make_shared<Cal3_S2>(stereo_cal_->calibration());
   CHECK(mono_cal_->equals(stereo_cal_->calibration()))
@@ -356,13 +340,8 @@
   // This lags 1 step behind to mimic hw.
   imu_bias_prev_kf_ = imu_bias_lkf_;
 
-<<<<<<< HEAD
   VLOG(10) << "Starting optimize...";
   optimize(cur_kf_id_, vio_params_.numOptimize_,
-=======
-  VLOG(0) << "Starting optimize...";
-  optimize(cur_kf_id_, regular_vio_params_.numOptimize_,
->>>>>>> 6c323b25
            delete_slots);
   VLOG(10) << "Finished optimize.";
 
@@ -1647,40 +1626,24 @@
     }
     case 1: {
       LOG(INFO) << "Using Huber norm, with parameter value: "
-<<<<<<< HEAD
                 << norm_type_parameter << " x " << noise_sigma
                 << " = " << norm_type_parameter * noise_sigma;
       *noise_model_output =
           gtsam::noiseModel::Robust::Create(
             gtsam::noiseModel::mEstimator::Huber::Create(
               norm_type_parameter * noise_sigma,
-=======
-                << regular_vio_params_.huberParam_;
-      *noise_model_output =
-          gtsam::noiseModel::Robust::Create(
-            gtsam::noiseModel::mEstimator::Huber::Create(
-              regular_vio_params_.huberParam_,
->>>>>>> 6c323b25
               gtsam::noiseModel::mEstimator::Huber::Scalar), // Default is Block
             noise_model_input);
       break;
     }
     case 2: {
       LOG(INFO) << "Using Tukey norm, with parameter value: "
-<<<<<<< HEAD
                 << norm_type_parameter << " x " << noise_sigma
                 << " = " << norm_type_parameter * noise_sigma;
       *noise_model_output=
           gtsam::noiseModel::Robust::Create(
             gtsam::noiseModel::mEstimator::Tukey::Create(
               norm_type_parameter * noise_sigma,
-=======
-                << regular_vio_params_.tukeyParam_;
-      *noise_model_output=
-          gtsam::noiseModel::Robust::Create(
-            gtsam::noiseModel::mEstimator::Tukey::Create(
-              regular_vio_params_.tukeyParam_,
->>>>>>> 6c323b25
               gtsam::noiseModel::mEstimator::Tukey::Scalar), // Default is Block
             noise_model_input); //robust
       break;
