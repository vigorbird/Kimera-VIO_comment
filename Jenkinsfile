/* Jenkinsfile for Jenkins running in a server using docker.
 * THIS IS ONLY MEANT TO BE RUN ON THE SERVER HAVING JENKINS.
 * Run the following command to mount EUROC dataset and be able to run VIO evaluation on it:
 * sudo docker run -it -u root --rm -d -p 8080:8080 -p 50000:50000 -v /home/sparklab/Datasets/euroc:/Datasets/euroc -v \
  jenkins-data:/var/jenkins_home -v /var/run/docker.sock:/var/run/docker.sock \
  --env JAVA_OPTS="-Dhudson.model.DirectoryBrowserSupport.CSP=\"default-src 'self'; script-src * 'unsafe-eval' 'unsafe-inline'; img-src \
  'self'; style-src * 'unsafe-inline'; child-src 'self'; frame-src 'self'; object-src 'self';\"" \
  jenkinsci/blueocean
 * Periodically backup: `docker cp <jenkins-container-name>:/var/jenkins_home ./jenkins_home`
 * Also, you might need to clean disk space, run (WARNING will wipe up everything unless jenkins already runs):
 * `docker system prune -a` while running jenkins (but stop all jobs).
 * If you want to enable HTML reports in Jenkins, further call:
 * System.setProperty("hudson.model.DirectoryBrowserSupport.CSP", "default-src 'self'; script-src * 'unsafe-eval' 'unsafe-inline'; img-src 'self'; style-src * 'unsafe-inline'; child-src 'self'; frame-src 'self'; object-src 'self';")
 * in the Script console in Jenkins' administration section.
 * TODO(Toni): change all Kimera-VIO-Evaluation/website/data into a Groovy String.
 */


pipeline {
  agent none
  stages {
    stage('Build and Test on Ubuntu') {
      parallel {
        stage('Ubuntu 18.04') {
          agent {
              dockerfile {
                filename 'Dockerfile_18_04'
                  args '-e WORKSPACE=$WORKSPACE'
              }
          }
          environment {
            evaluator="/root/Kimera-VIO-Evaluation"
          }
          stages {
            stage('Build Release') {
              steps {
               cmakeBuild buildDir: 'build', buildType: 'Release', cleanBuild: false,
                          cmakeArgs: '-DEIGEN3_INCLUDE_DIR=/usr/local/include/gtsam/3rdparty/Eigen',
                          generator: 'Unix Makefiles', installation: 'InSearchPath',
                          sourceDir: '.', steps: [[args: '-j 8']]
              }
            }
            stage('Test') {
              steps {
                catchError(buildResult: 'SUCCESS', stageResult: 'FAILURE') {
                  wrap([$class: 'Xvfb']) {
                    sh 'cd build && ./testKimeraVIO --gtest_output="xml:testresults.xml"'

                    // Process the CTest xml output
                    junit 'build/testresults.xml'
                  }
                }
              }
            }
            stage('Euroc Performance') {
              steps {
                wrap([$class: 'Xvfb']) {
                  // Run performance tests.
                  // In jenkins_euroc.yaml, set output path to #WORKSPACE/Kimera-VIO-Evaluation/website/data
                  sh 'python3.6 $evaluator/evaluation/main_evaluation.py -r -a -v \
                    --save_plots --save_boxplots --save_results --write_website \
                    $evaluator/experiments/jenkins_euroc.yaml'

                  // Compile summary results.
                  sh 'python3.6 $evaluator/evaluation/tools/performance_summary.py \
                    Kimera-VIO-Evaluation/website/data/V1_01_easy/Euroc/results_vio.yaml \
                    Kimera-VIO-Evaluation/website/data/V1_01_easy/Euroc/vio_performance.csv'

                  // Copy performance website to Workspace
                  sh 'cp -r $evaluator/website $WORKSPACE/Kimera-VIO-Evaluation/'
                }
              }
              post {
                success {
                    // Plot VIO performance.
                    plot csvFileName: 'plot-vio-performance-per-build.csv',
                         csvSeries: [[file: 'Kimera-VIO-Evaluation/website/data/V1_01_easy/Euroc/vio_performance.csv']],
                         group: 'Euroc Performance',
                         numBuilds: '30',
                         style: 'line',
                         title: 'VIO Performance',
                         yaxis: 'ATE [m]'

                    // Plot VIO timing.
                    plot csvFileName: 'plot-vio-timing-per-build.csv',
                         csvSeries: [[file: 'Kimera-VIO-Evaluation/website/data/V1_01_easy/Euroc/output/output_timingOverall.csv']],
                         group: 'Euroc Performance',
                         numBuilds: '30',
                         style: 'line',
                         title: 'VIO Timing',
                         yaxis: 'Time [ms]'

                    // Publish HTML website with Dygraphs and pdfs of VIO performance
                    publishHTML([allowMissing: true, alwaysLinkToLastBuild: false, keepAll: true, reportDir: 'Kimera-VIO-Evaluation/website/', reportFiles: 'vio_ape_euroc.html, plots.html, datasets.html, frontend.html', reportName: 'VIO Euroc Performance Report', reportTitles: 'Euroc Performance Overview, Euroc Performance Detailed, Raw VIO Output, VIO Frontend Stats'])

                    // Archive the website
                    archiveArtifacts (
                        artifacts: 'Kimera-VIO-Evaluation/website/data/**/*.*',
                        fingerprint: true
                        )

                    // Archive the params used in evaluation (if these are used is determined
                    // by the experiments yaml file in Kimera-VIO-Evaluation)
<<<<<<< HEAD
                    archiveArtifacts (
                        artifacts: '$WORKSPACE/params/**/*.*',
                        fingerprint: true
                    )
=======
                    // TODO(Toni): not sure why this error:
                    // Archiving artifacts ‘$WORKSPACE/params/**/*.*’ doesn’t match anything, but ‘params/**/*.*’ does. Perhaps that’s what you mean?
                    //archiveArtifacts (
                    //    artifacts: '$WORKSPACE/params/**/*.*',
                    //    fingerprint: true
                    //)
>>>>>>> 6dfd3a5c
                }
                failure {
                  node(null) {
                    echo 'Fail!'
                    slackSend color: 'danger', message: "Failed - ${env.JOB_NAME} ${env.BUILD_NUMBER} (<${env.BUILD_URL}|Open>)"
                  }
                }
              }
            }
          }
        }
        stage('Ubuntu 16.04') {
          agent {
              dockerfile {
                filename 'Dockerfile_16_04'
                  args '-e WORKSPACE=$WORKSPACE'
            }
          }
          stages {
            stage('Build Release') {
              steps {
                slackSend color: 'good',
                          message: "Started Build <${env.BUILD_URL}|#${env.BUILD_NUMBER}> - Branch <${env.GIT_URL}|${env.GIT_BRANCH}>."
                            cmakeBuild buildDir: 'build', buildType: 'Release', cleanBuild: false,
                          cmakeArgs: '-DEIGEN3_INCLUDE_DIR=/usr/local/include/gtsam/3rdparty/Eigen',
                          generator: 'Unix Makefiles', installation: 'InSearchPath',
                          sourceDir: '.', steps: [[args: '-j 8']]
              }
            }
            stage('Test') {
              steps {
                wrap([$class: 'Xvfb']) {
                  sh 'cd build && ./testKimeraVIO --gtest_output="xml:testresults.xml"'

                  // Process the CTest xml output
                  junit 'build/testresults.xml'
                }
              }
            }
          }
        }
      }
    }
  }
  post {
    always {
      node(null) {
        echo 'Jenkins Finished'


        // Clear the source and build dirs before the next run
        deleteDir()
      }
    }
    success {
      node(null) {
        echo 'Success!'
        slackSend color: 'good',
                  message: "Successful Build <${env.BUILD_URL}|#${env.BUILD_NUMBER}> - Branch ${env.GIT_BRANCH} finished in ${currentBuild.durationString}."
      }
    }
    failure {
      node(null) {
        echo 'Fail!'
        slackSend color: 'danger', message: "Failed - ${env.JOB_NAME} ${env.BUILD_NUMBER} (<${env.BUILD_URL}|Open>)"
      }
    }
    unstable {
      node(null) {
        echo 'Unstable!'
        slackSend color: 'warning', message: "Unstable - ${env.JOB_NAME} ${env.BUILD_NUMBER} (<${env.BUILD_URL}|Open>)"
      }
    }
    cleanup {
      // Clear the source and build dirs before next run
      // TODO this might delete the .csv file for plots?
      node(null) {
        cleanWs()
      }
    }
  }
  options {
    buildDiscarder logRotator(artifactDaysToKeepStr: '120', artifactNumToKeepStr: '60', daysToKeepStr: '30', numToKeepStr: '30')
  }
}<|MERGE_RESOLUTION|>--- conflicted
+++ resolved
@@ -101,19 +101,12 @@
 
                     // Archive the params used in evaluation (if these are used is determined
                     // by the experiments yaml file in Kimera-VIO-Evaluation)
-<<<<<<< HEAD
-                    archiveArtifacts (
-                        artifacts: '$WORKSPACE/params/**/*.*',
-                        fingerprint: true
-                    )
-=======
                     // TODO(Toni): not sure why this error:
                     // Archiving artifacts ‘$WORKSPACE/params/**/*.*’ doesn’t match anything, but ‘params/**/*.*’ does. Perhaps that’s what you mean?
                     //archiveArtifacts (
                     //    artifacts: '$WORKSPACE/params/**/*.*',
                     //    fingerprint: true
                     //)
->>>>>>> 6dfd3a5c
                 }
                 failure {
                   node(null) {
