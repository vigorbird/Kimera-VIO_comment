--- conflicted
+++ resolved
@@ -6,11 +6,7 @@
 
   # try the system-wide glog first
   set(GLOG_PREFER_EXPORTED_GLOG_CMAKE_CONFIGURATION TRUE)
-<<<<<<< HEAD
-  find_package(Glog QUIET)
-=======
   #find_package(Glog QUIET)
->>>>>>> 64c79ab0
   if (glog_FOUND)
     message(STATUS "FOUND glog!:  ${glog_DIR}")
     # glog wraps the include directories into the exported glog::glog target.
