/* ----------------------------------------------------------------------------
 * Copyright 2017, Massachusetts Institute of Technology,
 * Cambridge, MA 02139
 * All Rights Reserved
 * Authors: Luca Carlone, et al. (see THANKS for the full author list)
 * See LICENSE for the license information
 * -------------------------------------------------------------------------- */

/**
 * @file   testTracker.cpp
 * @brief  test Tracker
 * @author Antoni Rosinol, Luca Carlone
 */

#include <algorithm>
#include <cstdlib>
#include <iostream>
#include <random>

#include <gflags/gflags.h>
#include <glog/logging.h>
#include <gtest/gtest.h>

#include "CameraParams.h"
#include "Frame.h"
#include "StereoFrame.h"
#include "Tracker-definitions.h"
#include "Tracker.h"

DECLARE_string(test_data_path);

using namespace gtsam;
using namespace std;
using namespace VIO;
using namespace cv;

/* ************************************************************************** */
// Testing data
static const double tol = 1e-7;
// TODO initializing null pointers is prone to errors!!
// TODO use test fixture!!
static Frame *ref_frame, *cur_frame;
static StereoFrame *ref_stereo_frame, *cur_stereo_frame;
static const FrameId id_ref = 0, id_cur = 1;
static const int64_t timestamp_ref = 1000, timestamp_cur = 2000;
static string stereo_test_data_path(FLAGS_test_data_path +
                                    string("/ForStereoFrame/"));
static const int repeat_times = 1;

class TestTracker : public ::testing::Test {
 protected:
  void SetUp() override {
    // Fix randomization seed (we use monte carlo runs here).
    srand(3);
    InitializeData();
  }

  // TODO deallocate dynamic memory here!
  // void TearDown() override {}

  void InitializeData() {
    CameraParams cam_params_left, cam_params_right;
    cam_params_left.parseYAML(stereo_test_data_path + "/sensorLeft.yaml");
    cam_params_right.parseYAML(stereo_test_data_path + "/sensorRight.yaml");

    string img_name_ref_left = stereo_test_data_path + "left_img_0.png";
    string img_name_ref_right = stereo_test_data_path + "right_img_0.png";

    string img_name_cur_left = stereo_test_data_path + "left_img_1.png";
    string img_name_cur_right = stereo_test_data_path + "right_img_1.png";

    // Data for testing "geometricOutlierRejectionMono"
    // !!! TODO THIS IS ALLOCATING MEMORY BUT THERE IS NO DELETE !!!
    ref_frame =
        new Frame(id_ref, timestamp_ref, cam_params_left,
                  UtilsOpenCV::ReadAndConvertToGrayScale(img_name_ref_left));
    cur_frame =
        new Frame(id_cur, timestamp_cur, cam_params_left,
                  UtilsOpenCV::ReadAndConvertToGrayScale(img_name_cur_left));

    // Data for testing "geometricOutlilerRejectionStereo"
    Pose3 camL_Pose_camR =
        cam_params_left.body_Pose_cam_.between(cam_params_right.body_Pose_cam_);

    VioFrontEndParams tp;

    ref_stereo_frame = new StereoFrame(
        id_ref, timestamp_ref,
        UtilsOpenCV::ReadAndConvertToGrayScale(
            img_name_ref_left, tp.getStereoMatchingParams().equalize_image_),
        cam_params_left,
        UtilsOpenCV::ReadAndConvertToGrayScale(
            img_name_ref_right, tp.getStereoMatchingParams().equalize_image_),
        cam_params_right, camL_Pose_camR, tp.getStereoMatchingParams());

    ref_stereo_frame->sparseStereoMatching();  // only initialize rectification

    cur_stereo_frame = new StereoFrame(
        id_cur, timestamp_cur,
        UtilsOpenCV::ReadAndConvertToGrayScale(
            img_name_cur_left, tp.getStereoMatchingParams().equalize_image_),
        cam_params_left,
        UtilsOpenCV::ReadAndConvertToGrayScale(
            img_name_cur_right, tp.getStereoMatchingParams().equalize_image_),
        cam_params_right, camL_Pose_camR, tp.getStereoMatchingParams());

    cur_stereo_frame->sparseStereoMatching();  // only initialize rectification
  }

  Vector3 IntersectVersorPlane(const Vector3& versor, const Vector3& PlaneN,
                               const double PlaneD) {
    // intersect versor with N'*x=d;
    double t = PlaneD / versor.dot(PlaneN);
    return t * versor;
  }

  void AddKeypointsVersorsToFrames(Frame* f_ref, Frame* f_cur,
                                   KeypointCV& pt_ref, KeypointCV& pt_cur,
                                   Vector3& v_ref, Vector3& v_cur) {
    // Decide the largest landmark IDs for each frame!
    int max_id;
    if (f_ref->landmarks_.size() == 0 && f_cur->landmarks_.size() == 0) {
      max_id = 0;
    } else {
      vector<LandmarkId>::iterator max_id_ref =
          max_element(f_ref->landmarks_.begin(), f_ref->landmarks_.end());
      vector<LandmarkId>::iterator max_id_cur =
          max_element(f_cur->landmarks_.begin(), f_cur->landmarks_.end());
      max_id = max(*max_id_ref, *max_id_cur);
    }

    // Add the keypoints to the frames
    f_ref->keypoints_.push_back(pt_ref);
    f_cur->keypoints_.push_back(pt_cur);

    // Add the versors to the frames
    f_ref->versors_.push_back(v_ref);
    f_cur->versors_.push_back(v_cur);

    // Assign landmark ids to them!
    f_ref->landmarks_.push_back(max_id + 1);
    f_cur->landmarks_.push_back(max_id + 1);

    f_ref->landmarksAge_.push_back(0);
    f_cur->landmarksAge_.push_back(1);
  }

  void ClearFrame(Frame* f) {
<<<<<<< HEAD
=======
    CHECK_NOTNULL(f);
>>>>>>> 8d0155be
    f->keypoints_.resize(0);
    f->scores_.resize(0);
    f->landmarks_.resize(0);
    f->landmarksAge_.resize(0);
    f->versors_.resize(0);
  }

  void AddNoiseToFrame(Frame* f, const double noise_sigma) {
<<<<<<< HEAD
=======
    CHECK_NOTNULL(f);
>>>>>>> 8d0155be
    default_random_engine generator;
    normal_distribution<double> distribution(0, noise_sigma);
    for (auto versor : f->versors_) {
      versor =
          versor + Vector3(distribution(generator), distribution(generator),
                           distribution(generator));
    }
  }

  void AddPlanarInliersToFrame(Frame* f_ref, Frame* f_cur,
                               const Pose3 camRef_pose_camCur,
                               const Vector3& PlaneN, const double PlaneD,
                               const int inlierNum) {
<<<<<<< HEAD
=======
    CHECK_NOTNULL(f_ref);
    CHECK_NOTNULL(f_cur);
>>>>>>> 8d0155be
    // All points are on the plane: PlaneN * x = d
    for (int i = 0; i < inlierNum; i++) {
      // Randomly synthesize the point!
      KeypointCV pt_ref(rand() % f_ref->img_.cols, rand() % f_ref->img_.rows);
      // Calibrate the point
      Vector3 versor_ref = Frame::CalibratePixel(pt_ref, f_ref->cam_param_);

      // Compute the intersection between the versor and the plane.
      Vector3 versor_plane = IntersectVersorPlane(versor_ref, PlaneN, PlaneD);

      // project to the current frame!
      Vector3 versor_cur =
          camRef_pose_camCur.inverse().rotation() * versor_plane +
          camRef_pose_camCur.inverse().translation();
      versor_cur = versor_cur / versor_cur.norm();

      Point2 pt_cur_gtsam = f_ref->cam_param_.calibration_.uncalibrate(
          Point2(versor_cur[0] / versor_cur[2], versor_cur[1] / versor_cur[2]));
      KeypointCV pt_cur(pt_cur_gtsam.x(), pt_cur_gtsam.y());

      AddKeypointsVersorsToFrames(f_ref, f_cur, pt_ref, pt_cur, versor_ref,
                                  versor_cur);
    }
  }

  void AddNonPlanarInliersToFrame(Frame* f_ref, Frame* f_cur,
                                  const Pose3 camRef_pose_camCur,
                                  const vector<double>& depth_range,
                                  const int inlierNum) {
    for (int i = 0; i < inlierNum; i++) {
<<<<<<< HEAD
=======
      CHECK_NOTNULL(f_ref);
      CHECK_NOTNULL(f_cur);
>>>>>>> 8d0155be
      // Randomly syntheisze the point!
      KeypointCV pt_ref(rand() % f_ref->img_.cols, rand() % f_ref->img_.rows);

      // Calibrate the point
      Vector3 versor_ref = Frame::CalibratePixel(pt_ref, f_ref->cam_param_);

      // Randomly generate the depth
      double depth = depth_range[0] + (depth_range[1] - depth_range[0]) *
                                          ((double)rand() / RAND_MAX);

      // project to the current frame!
      Vector3 versor_cur =
          camRef_pose_camCur.inverse().rotation() * (versor_ref * depth) +
          camRef_pose_camCur.inverse().translation();
      versor_cur = versor_cur / versor_cur.norm();

      Point2 pt_cur_gtsam = f_ref->cam_param_.calibration_.uncalibrate(
          Point2(versor_cur[0] / versor_cur[2], versor_cur[1] / versor_cur[2]));
      KeypointCV pt_cur(pt_cur_gtsam.x(), pt_cur_gtsam.y());

      AddKeypointsVersorsToFrames(f_ref, f_cur, pt_ref, pt_cur, versor_ref,
                                  versor_cur);
    }
  }

  void AddOutliersToFrame(Frame* f_ref, Frame* f_cur, Pose3 camRef_pose_camCur,
                          int outlierNum) {
    for (int i = 0; i < outlierNum; i++) {
      while (true) {
<<<<<<< HEAD
=======
        CHECK_NOTNULL(f_ref);
        CHECK_NOTNULL(f_cur);
>>>>>>> 8d0155be
        // Keypoints
        KeypointCV pt_ref(rand() % f_ref->img_.cols, rand() % f_ref->img_.rows);
        KeypointCV pt_cur(rand() % f_cur->img_.cols, rand() % f_cur->img_.rows);

        // Calibrate keypoints
        Vector3 versor_ref = Frame::CalibratePixel(pt_ref, f_ref->cam_param_);
        Vector3 versor_cur = Frame::CalibratePixel(pt_cur, f_cur->cam_param_);

        // Check that they are indeed outliers!
        double depth = camRef_pose_camCur.translation().norm();
        Vector3 versor_proj =
            camRef_pose_camCur.inverse().rotation() * (versor_ref * depth) +
            camRef_pose_camCur.inverse().translation();
        versor_proj = versor_proj / versor_proj.norm();
        double cos_angle = versor_proj.dot(versor_cur);
        const double cos_angle_tol = 0.9;
        if (cos_angle > cos_angle_tol) {
          // randomized "inliers"
          continue;
        } else {
          // true outliers
          AddKeypointsVersorsToFrames(f_ref, f_cur, pt_ref, pt_cur, versor_ref,
                                      versor_cur);
          break;
        }
      }
    }
  }

  void AddVersorsToStereoFrames(StereoFrame* sf_ref, StereoFrame* sf_cur,
                                Vector3& v_ref, Vector3& v_cur) {
<<<<<<< HEAD
=======
    CHECK_NOTNULL(sf_ref);
    CHECK_NOTNULL(sf_cur);
>>>>>>> 8d0155be
    // Decide the largest landmark IDs for each frame!
    int max_id;
    if (sf_ref->getLeftFrame().landmarks_.size() == 0 &&
        sf_cur->getLeftFrame().landmarks_.size() == 0) {
      max_id = 0;
    } else {
      vector<LandmarkId>::const_iterator max_id_ref =
          max_element(sf_ref->getLeftFrame().landmarks_.begin(),
                      sf_ref->getLeftFrame().landmarks_.end());
      vector<LandmarkId>::const_iterator max_id_cur =
          max_element(sf_cur->getLeftFrame().landmarks_.begin(),
                      sf_cur->getLeftFrame().landmarks_.end());
      max_id = max(*max_id_ref, *max_id_cur);
    }

    // Add the versors to the stereo frames
    sf_ref->keypoints_3d_.push_back(v_ref);
    sf_cur->keypoints_3d_.push_back(v_cur);

    // create ref stereo camera
    Rot3 camLrect_R_camL =
        UtilsOpenCV::Cvmat2rot(sf_ref->getLeftFrame().cam_param_.R_rectify_);
    Cal3_S2 ref_left_undist_rect_cam_mat = sf_ref->getLeftUndistRectCamMat();
    Cal3_S2Stereo::shared_ptr K_ref(new Cal3_S2Stereo(
        ref_left_undist_rect_cam_mat.fx(), ref_left_undist_rect_cam_mat.fy(),
        ref_left_undist_rect_cam_mat.skew(), ref_left_undist_rect_cam_mat.px(),
        ref_left_undist_rect_cam_mat.py(), sf_ref->getBaseline()));
    StereoCamera stereoCam = StereoCamera(Pose3(), K_ref);

    StereoPoint2 sp2 = stereoCam.project(camLrect_R_camL.rotate(Point3(v_ref)));
    sf_ref->left_keypoints_rectified_.push_back(KeypointCV(sp2.uL(), sp2.v()));
    sf_ref->right_keypoints_rectified_.push_back(KeypointCV(sp2.uR(), sp2.v()));

    // create cur stereo camera
    camLrect_R_camL =
        UtilsOpenCV::Cvmat2rot(sf_cur->getLeftFrame().cam_param_.R_rectify_);
    Cal3_S2 cur_left_undist_rect_cam_mat = sf_cur->getLeftUndistRectCamMat();
    Cal3_S2Stereo::shared_ptr K_cur(new Cal3_S2Stereo(
        cur_left_undist_rect_cam_mat.fx(), cur_left_undist_rect_cam_mat.fy(),
        cur_left_undist_rect_cam_mat.skew(), cur_left_undist_rect_cam_mat.px(),
        cur_left_undist_rect_cam_mat.py(), sf_cur->getBaseline()));
    stereoCam = StereoCamera(Pose3(), K_cur);

    sp2 = stereoCam.project(camLrect_R_camL.rotate(Point3(v_cur)));
    sf_cur->left_keypoints_rectified_.push_back(KeypointCV(sp2.uL(), sp2.v()));
    sf_cur->right_keypoints_rectified_.push_back(KeypointCV(sp2.uR(), sp2.v()));

    // depth!
    sf_ref->keypoints_depth_.push_back(v_ref.norm());
    sf_cur->keypoints_depth_.push_back(v_cur.norm());

    // Assign landmark ids to them!
    sf_ref->getLeftFrameMutable()->landmarks_.push_back(max_id + 1);
    sf_cur->getLeftFrameMutable()->landmarks_.push_back(max_id + 1);

    sf_ref->getLeftFrameMutable()->landmarksAge_.push_back(0);
    sf_cur->getLeftFrameMutable()->landmarksAge_.push_back(1);

    // Set sf->right_keypoints_status_
    sf_ref->right_keypoints_status_.push_back(Kstatus::VALID);
    sf_cur->right_keypoints_status_.push_back(Kstatus::VALID);
  }

  void AddNonPlanarInliersToStereoFrame(StereoFrame* sf_ref,
                                        StereoFrame* sf_cur,
                                        const Pose3 camLeftRef_pose_camLeftCur,
                                        const vector<double>& depth_range,
                                        const int inlierNum) {
<<<<<<< HEAD
=======
    CHECK_NOTNULL(sf_ref);
    CHECK_NOTNULL(sf_cur);
>>>>>>> 8d0155be
    for (int i = 0; i < inlierNum; i++) {
      // Randomly synthesize left keypoint!
      KeypointCV pt_ref(rand() % sf_ref->getLeftFrame().img_.cols,
                        rand() % sf_ref->getLeftFrame().img_.rows);

      // Calibrate the point
      Vector3 versor_ref =
          Frame::CalibratePixel(pt_ref, sf_ref->getLeftFrame().cam_param_);
      // Randomly generate the depth
      double depth = depth_range[0] + (depth_range[1] - depth_range[0]) *
                                          ((double)rand() / RAND_MAX);

      versor_ref = versor_ref * depth;

      // inverse transformation transforms point to the current frame!
      Vector3 versor_cur =
          camLeftRef_pose_camLeftCur.inverse().rotation() * versor_ref +
          camLeftRef_pose_camLeftCur.inverse()
              .translation();  // versor_cur = R' * (versor_ref - T)
      // also: R*versor_cur - versor_ref = T

      AddVersorsToStereoFrames(sf_ref, sf_cur, versor_ref, versor_cur);
    }
  }

  void ClearStereoFrame(StereoFrame* sf) {
<<<<<<< HEAD
=======
    CHECK_NOTNULL(sf);
>>>>>>> 8d0155be
    ClearFrame(sf->getLeftFrameMutable());
    ClearFrame(sf->getRightFrameMutable());
    sf->keypoints_3d_.clear();
    sf->keypoints_depth_.clear();  // Might not be needed for this test?
    sf->right_keypoints_status_.clear();
    sf->left_keypoints_rectified_.clear();
    sf->right_keypoints_rectified_.clear();
  }

  void AddOutliersToStereoFrame(StereoFrame* sf_ref, StereoFrame* sf_cur,
                                Pose3 camRef_pose_camCur,
                                vector<double>& depth_range, int outlierNum) {
<<<<<<< HEAD
=======
    CHECK_NOTNULL(sf_ref);
    CHECK_NOTNULL(sf_cur);
>>>>>>> 8d0155be
    for (int i = 0; i < outlierNum; i++) {
      while (true) {
        // Keypoints
        KeypointCV pt_ref(rand() % sf_ref->getLeftFrame().img_.cols,
                          rand() % sf_ref->getLeftFrame().img_.rows);
        KeypointCV pt_cur(rand() % sf_cur->getLeftFrame().img_.cols,
                          rand() % sf_cur->getLeftFrame().img_.rows);

        // Calibrate keypoints
        Vector3 versor_ref =
            Frame::CalibratePixel(pt_ref, sf_ref->getLeftFrame().cam_param_);
        Vector3 versor_cur =
            Frame::CalibratePixel(pt_cur, sf_cur->getLeftFrame().cam_param_);

        // Check that they are indeed outliers!
        double depth_ref =
            depth_range[0] + (depth_range[1] - depth_range[0]) *
                                 (((double)rand()) / ((double)RAND_MAX));
        double depth_cur =
            depth_range[0] + (depth_range[1] - depth_range[0]) *
                                 (((double)rand()) / ((double)RAND_MAX));

        versor_ref = versor_ref * depth_ref;
        versor_cur = versor_cur * depth_cur;
        Vector3 versor_proj =
            camRef_pose_camCur.inverse().rotation() * versor_ref +
            camRef_pose_camCur.inverse().translation();
        double cos_angle = versor_proj.dot(versor_cur) / versor_proj.norm() /
                           versor_cur.norm();
        const double cos_angle_tol = 0.9;
        if (cos_angle > cos_angle_tol) {
          // randomized "inliers"
          continue;
        } else {
          // true outliers
          AddVersorsToStereoFrames(sf_ref, sf_cur, versor_ref, versor_cur);
          break;
        }
      }
    }
  }

  void AddPlanarInliersToStereoFrame(StereoFrame* sf_ref, StereoFrame* sf_cur,
                                     const Pose3 camLeftRef_pose_camLeftCur,
                                     const Vector3& PlaneN, const double PlaneD,
                                     const int inlierNum) {
<<<<<<< HEAD
=======
    CHECK_NOTNULL(sf_ref);
    CHECK_NOTNULL(sf_cur);
>>>>>>> 8d0155be
    // All points are on the plane: PlaneN * x = d
    for (int i = 0; i < inlierNum; i++) {
      // Randomly synthesize the point!
      KeypointCV pt_ref(rand() % sf_ref->getLeftFrame().img_.cols,
                        rand() % sf_ref->getLeftFrame().img_.rows);
      // Calibrate the point
      Vector3 versor_ref =
          Frame::CalibratePixel(pt_ref, sf_ref->getLeftFrame().cam_param_);

      // Compute the intersection between the versor and the plane.
      Vector3 versor_plane = IntersectVersorPlane(versor_ref, PlaneN, PlaneD);

      // project to the current frame!
      Vector3 versor_cur =
          camLeftRef_pose_camLeftCur.inverse().rotation() * versor_plane +
          camLeftRef_pose_camLeftCur.inverse().translation();

      AddVersorsToStereoFrames(sf_ref, sf_cur, versor_plane, versor_cur);
    }
  }

  void AddNoiseToStereoFrame(StereoFrame* sf, const double noise_sigma) {
<<<<<<< HEAD
=======
    CHECK_NOTNULL(sf);
>>>>>>> 8d0155be
    default_random_engine generator;
    normal_distribution<double> distribution(0, noise_sigma);
    for (auto versor : sf->keypoints_3d_) {
      Vector3 noise(distribution(generator), distribution(generator),
                    distribution(generator));
      versor = versor + noise;
    }
  }

  pair<Vector3, Matrix3> monteCarloSampleCovariance(
      const StereoCamera stereoCam, const StereoPoint2 stereoPoint,
      const Matrix3 stereoPtCov) {
    Vector3 meanVector = stereoCam.backproject2(stereoPoint).vector();
    Vector3 sampleMean = Vector3::Zero();

    default_random_engine generator;
    Matrix3 sampleCovariance = Matrix3::Zero();
    int nrRuns = 100000;
    for (int i = 0; i < nrRuns; i++) {  // monte carlo runs

      normal_distribution<double> pixelNoise(
          0.0,
          stereoPtCov(
              0, 0));  // 0 mean and suitable std (vioParams.smartNoiseSigma_)
      double noiseUL = pixelNoise(generator);
      double noiseUR = pixelNoise(generator);
      double noiseV = pixelNoise(generator);
      StereoPoint2 perturbedStereoPoint(stereoPoint.uL() + noiseUL,
                                        stereoPoint.uR() + noiseUR,
                                        stereoPoint.v() + noiseV);

      Vector3 sample_i = stereoCam.backproject2(perturbedStereoPoint).vector();
      sampleMean += sample_i;
      sampleCovariance +=
          (sample_i - meanVector) * (sample_i - meanVector).transpose();
    }
    sampleMean = sampleMean / double(nrRuns);
    sampleCovariance = sampleCovariance / double(nrRuns - 1);
    return make_pair(sampleMean, sampleCovariance);
  }
};

/* ************************************************************************* */
TEST_F(TestTracker, geometricOutlierRejectionMono) {
  // Start with the simplest case:
  // Noise free, no outlier, non-planar

  Rot3 R = Rot3::Expmap(Vector3(0.01, 0.01, 0.01));
  Vector3 T(1, 0, 0);
  Pose3 camRef_pose_camCur(R, T);

  // Factor 1: Noise level
  // Factor 2: Outlier ratio
  // Factor 3: Planar or Non-Planar

  // Generate Test Configurations
  // (is_planar, inlier_num, outlier_num, noise_sigma)
  vector<std::tuple<bool, int, int, double>> test_configurations;

  // Test case 1: Idea test, 3d rigid scene, 80 inliers, no outliers, no noise
  test_configurations.push_back(std::make_tuple(false, 82, 0, 0.0));
  // Test case 2: Noisy/Outlier test, 3d rigid scene, 80 inliers, 40 outliers,
  // noise_level 1
  test_configurations.push_back(std::make_tuple(false, 80, 40, 1));
  // Test case 3: Noisy/Outlier test, Planar scene, 80 inliers, 40 outliers,
  // noise_level 1
  test_configurations.push_back(std::make_tuple(true, 80, 40, 1));

  for (auto test_conf : test_configurations) {
    bool is_planar = get<0>(test_conf);
    int inlier_num = get<1>(test_conf);
    int outlier_num = get<2>(test_conf);
    double noise_sigma = get<3>(test_conf);
    for (int t = 0; t < repeat_times; t++) {
      ClearFrame(ref_frame);
      ClearFrame(cur_frame);

      VLOG(1) << "========================== \n"
              << "is_planar: " << is_planar << '\n'
              << " inlier_num: " << inlier_num << '\n'
              << " outlier_num: " << outlier_num << '\n'
              << " noise_sigma: " << noise_sigma;
      // add inliers
      if (is_planar) {
        Vector3 PlaneN(0.1, -0.1, 1);
        const double PlaneD = camRef_pose_camCur.translation().norm();
        AddPlanarInliersToFrame(ref_frame, cur_frame, camRef_pose_camCur,
                                PlaneN, PlaneD, inlier_num);
      } else {
        vector<double> depth_range;
        depth_range.push_back(camRef_pose_camCur.translation().norm());
        depth_range.push_back(10 * camRef_pose_camCur.translation().norm());
        AddNonPlanarInliersToFrame(ref_frame, cur_frame, camRef_pose_camCur,
                                   depth_range, inlier_num);
      }

      // add outliers
      AddOutliersToFrame(ref_frame, cur_frame, camRef_pose_camCur, outlier_num);
      // add noise
      if (noise_sigma != 0) {
        AddNoiseToFrame(ref_frame, noise_sigma);
        AddNoiseToFrame(cur_frame, noise_sigma);
      }

      // Perform Ransac
      VioFrontEndParams trackerParams = VioFrontEndParams();
      trackerParams.ransac_max_iterations_ = 1000;
      // trackerParams.ransac_probability_ = 0.8;
      trackerParams.ransac_randomize_ = false;
      Tracker tracker(trackerParams);
      TrackingStatus tracking_status;
      Pose3 estimated_pose;
      tie(tracking_status, estimated_pose) =
          tracker.geometricOutlierRejectionMono(ref_frame, cur_frame);

      EXPECT_EQ(tracking_status, TrackingStatus::VALID);

      // Check the correctness of the outlier rejection!
      for (int i = 0; i < inlier_num; i++) {
        EXPECT_NE(ref_frame->landmarks_[i], -1);
        EXPECT_NE(cur_frame->landmarks_[i], -1);
      }

      VLOG(1) << "outlier_num: " << outlier_num;
      for (int i = inlier_num; i < inlier_num + outlier_num; i++) {
        EXPECT_EQ(ref_frame->landmarks_[i], -1);
        EXPECT_EQ(cur_frame->landmarks_[i], -1);
      }
    }
  }
}

/* ************************************************************************* */
TEST_F(TestTracker, geometricOutlierRejectionMonoGivenRotation) {
  // Start with the simplest case:
  // Noise free, no outlier, non-planar

  Rot3 R = Rot3();  // ::Expmap(Vector3(0.01, 0.01, 0.01));
  Vector3 T(1, 0, 0);
  Pose3 camRef_pose_camCur(R, T);

  // Factor 1: Noise level
  // Factor 2: Outlier ratio
  // Factor 3: Planar or Non-Planar

  // Generate Test Configurations
  // (is_planar, inlier_num, outlier_num, noise_sigma)
  vector<std::tuple<bool, int, int, double>> test_configurations;

  // Test case 1: Idea test, 3d rigid scene, 80 inliers, no outliers, no noise
  test_configurations.push_back(std::make_tuple(false, 80, 0, 0.0));
  // Test case 2: Noisy/Outlier test, 3d rigid scene, 80 inliers, 40 outliers,
  // noise_level 1
  test_configurations.push_back(std::make_tuple(false, 80, 20, 1));
  // Test case 3: Noisy/Outlier test, Planar scene, 80 inliers, 40 outliers,
  // noise_level 1
  test_configurations.push_back(std::make_tuple(true, 80, 20, 1));

  for (auto test_conf : test_configurations) {
    bool is_planar = get<0>(test_conf);
    int inlier_num = get<1>(test_conf);
    int outlier_num = get<2>(test_conf);
    double noise_sigma = get<3>(test_conf);
    for (int t = 0; t < repeat_times; t++) {
      ClearFrame(ref_frame);
      ClearFrame(cur_frame);

      // add inliers
      if (is_planar) {
        Vector3 PlaneN(0.1, -0.1, 1);
        const double PlaneD = camRef_pose_camCur.translation().norm();
        AddPlanarInliersToFrame(ref_frame, cur_frame, camRef_pose_camCur,
                                PlaneN, PlaneD, inlier_num);
      } else {
        vector<double> depth_range;
        depth_range.push_back(camRef_pose_camCur.translation().norm());
        depth_range.push_back(10 * camRef_pose_camCur.translation().norm());
        AddNonPlanarInliersToFrame(ref_frame, cur_frame, camRef_pose_camCur,
                                   depth_range, inlier_num);
      }

      // add outliers
      AddOutliersToFrame(ref_frame, cur_frame, camRef_pose_camCur, outlier_num);
      // add noise
      if (noise_sigma != 0) {
        AddNoiseToFrame(ref_frame, noise_sigma);
        AddNoiseToFrame(cur_frame, noise_sigma);
      }

      // Perform Ransac
      Tracker tracker;
      TrackingStatus tracking_status;
      Pose3 estimated_pose;
      tie(tracking_status, estimated_pose) =
          tracker.geometricOutlierRejectionMonoGivenRotation(ref_frame,
                                                             cur_frame, R);

      EXPECT_EQ(tracking_status, TrackingStatus::VALID);

      // Check the correctness of the outlier rejection!
      for (int i = 0; i < inlier_num; i++) {
        EXPECT_NE(ref_frame->landmarks_[i], -1);
        EXPECT_NE(cur_frame->landmarks_[i], -1);
      }

      VLOG(1) << "inlier_num " << inlier_num << '\n'
              << "outlier_num " << outlier_num;
      for (int i = inlier_num; i < inlier_num + outlier_num; i++) {
        EXPECT_EQ(ref_frame->landmarks_[i], -1);
        EXPECT_EQ(cur_frame->landmarks_[i], -1);
      }
    }
  }
}

/* ************************************************************************* */
TEST_F(TestTracker, geometricOutlierRejectionStereo) {
  // Start with the simplest case:
  // Noise free, no outlier, non-planar

  // Must call getRectifiedImages() to get the baseline!
  ref_stereo_frame->getRectifiedImages();
  Rot3 R = Rot3::Expmap(Vector3(0.1, 0.1, 0.1));
  Vector3 T(ref_stereo_frame->getBaseline(), 0, 0);
  Pose3 camLeftRef_pose_camLeftCur(R, T);

  // Factor 1: Noise level
  // Factor 2: Outlier ratio
  // Factor 3: Planar or Non-Planar

  // Generate Test Configurations
  // (is_planar, inlier_num, outlier_num, noise_sigma)
  vector<std::tuple<bool, int, int, double>> test_configurations;

  // Test case 1: Idea test, 3d rigid scene, 3 inliers, no outliers, no noise
  test_configurations.push_back(std::make_tuple(false, 3, 0, 0.0));
  // Test case 2: Idea test, 3d rigid scene, 80 inliers, no outliers, no noise
  test_configurations.push_back(std::make_tuple(false, 40, 0, 0.0));
  // Test case 3: Noisy/Outlier test, 3d rigid scene, 80 inliers, 40 outliers,
  // noise_level 1
  test_configurations.push_back(std::make_tuple(false, 80, 40, 0));
  // Test case 4: Noisy/Outlier test, Planar scene, 80 inliers, 40 outliers,
  // noise_level 1
  test_configurations.push_back(std::make_tuple(true, 80, 40, 0.1));

  for (size_t testId = 0; testId < test_configurations.size(); testId++) {
    auto test_conf = test_configurations.at(testId);
    bool is_planar = get<0>(test_conf);
    int inlier_num = get<1>(test_conf);
    int outlier_num = get<2>(test_conf);
    double noise_sigma = get<3>(test_conf);
    for (int t = 0; t < repeat_times; t++) {
      ClearStereoFrame(ref_stereo_frame);
      ClearStereoFrame(cur_stereo_frame);

      // Define depth_range for the synthesized 3D points.
      vector<double> depth_range;
      depth_range.push_back(camLeftRef_pose_camLeftCur.translation().norm() *
                            10);
      depth_range.push_back(camLeftRef_pose_camLeftCur.translation().norm() *
                            20);

      // add inliers
      if (is_planar) {
        Vector3 PlaneN(0, 0, 1);
        const double PlaneD =
            camLeftRef_pose_camLeftCur.translation().norm() * 20;
        AddPlanarInliersToStereoFrame(ref_stereo_frame, cur_stereo_frame,
                                      camLeftRef_pose_camLeftCur, PlaneN,
                                      PlaneD, inlier_num);
      } else {
        AddNonPlanarInliersToStereoFrame(ref_stereo_frame, cur_stereo_frame,
                                         camLeftRef_pose_camLeftCur,
                                         depth_range, inlier_num);
      }

      // add outliers
      AddOutliersToStereoFrame(ref_stereo_frame, cur_stereo_frame,
                               camLeftRef_pose_camLeftCur, depth_range,
                               outlier_num);

      // add noise
      if (noise_sigma != 0) {
        AddNoiseToStereoFrame(ref_stereo_frame, noise_sigma);
        AddNoiseToStereoFrame(cur_stereo_frame, noise_sigma);
      }

      // Perform Ransac
      VioFrontEndParams trackerParams;
      trackerParams.ransac_threshold_stereo_ = 0.3;
      Tracker tracker(trackerParams);
      TrackingStatus tracking_status;
      Pose3 estimated_pose;
      tie(tracking_status, estimated_pose) =
          tracker.geometricOutlierRejectionStereo(*ref_stereo_frame,
                                                  *cur_stereo_frame);

      // Check the correctness of the outlier rejection!
      for (int i = 0; i < inlier_num; i++) {
        EXPECT_EQ(ref_stereo_frame->right_keypoints_status_[i], Kstatus::VALID);
        EXPECT_NE(ref_stereo_frame->keypoints_depth_[i], 0.0);
        EXPECT_GT((ref_stereo_frame->keypoints_3d_[i] - Vector3::Zero()).norm(),
                  tol);

        EXPECT_EQ(cur_stereo_frame->right_keypoints_status_[i], Kstatus::VALID);
        EXPECT_NE(cur_stereo_frame->keypoints_depth_[i], 0.0);
        EXPECT_GT((cur_stereo_frame->keypoints_3d_[i] - Vector3::Zero()).norm(),
                  tol);
      }

      for (int i = inlier_num; i < inlier_num + outlier_num; i++) {
        EXPECT_EQ(ref_stereo_frame->right_keypoints_status_[i],
                  Kstatus::FAILED_ARUN);
        EXPECT_EQ(ref_stereo_frame->keypoints_depth_[i], 0.0);
        EXPECT_LT((ref_stereo_frame->keypoints_3d_[i] - Vector3::Zero()).norm(),
                  tol);

        EXPECT_EQ(cur_stereo_frame->right_keypoints_status_[i],
                  Kstatus::FAILED_ARUN);
        EXPECT_EQ(cur_stereo_frame->keypoints_depth_[i], 0.0);
        EXPECT_LT((cur_stereo_frame->keypoints_3d_[i] - Vector3::Zero()).norm(),
                  tol);
      }

      // Check the correctness of the estimated_pose!
      double tolPoint3;
      if (testId < 2) {
        tolPoint3 = 1e-3;  // noiseless case
        // evaluate estimated translation
        Vector3 Tactual = estimated_pose.translation();
        EXPECT_TRUE(assert_equal(T, Tactual, tolPoint3));
      } else {
        tolPoint3 = 1e-2;  // noisy case
      }

      for (int i = 0; i < inlier_num; i++) {  // compare only inliers
        Vector3 right_pt_3d_exp = estimated_pose.inverse().rotation() *
                                      ref_stereo_frame->keypoints_3d_[i] +
                                  estimated_pose.inverse().translation();
        double diff =
            (right_pt_3d_exp - cur_stereo_frame->keypoints_3d_[i]).norm();
        EXPECT_LT(diff, tolPoint3);
      }
    }
  }
}

/* ************************************************************************* */
TEST_F(TestTracker, geometricOutlierRejectionStereoGivenRotation) {
  // Start with the simplest case:
  // Noise free, no outlier, non-planar

  // Must call getRectifiedImages() to get the baseline!
  ref_stereo_frame->getRectifiedImages();
  Rot3 R = Rot3::Expmap(Vector3(0.1, 0.1, 0.1));
  Vector3 T(ref_stereo_frame->getBaseline(), 0, 0);
  Pose3 camLeftRef_pose_camLeftCur(R, T);

  // Factor 1: Noise level
  // Factor 2: Outlier ratio
  // Factor 3: Planar or Non-Planar

  // Generate Test Configurations
  // (is_planar, inlier_num, outlier_num, noise_sigma)
  vector<std::tuple<bool, int, int, double>> test_configurations;

  // Test case 1: Idea test, 3d rigid scene, 3 inliers, no outliers, no noise
  test_configurations.push_back(std::make_tuple(false, 3, 0, 0.0));
  // Test case 2: Idea test, 3d rigid scene, 80 inliers, no outliers, no noise
  test_configurations.push_back(std::make_tuple(false, 40, 0, 0.0));
  // Test case 3: Noisy/Outlier test, 3d rigid scene, 80 inliers, 40 outliers,
  // noise_level 1
  test_configurations.push_back(std::make_tuple(false, 80, 40, 0));
  // Test case 4: Noisy/Outlier test, Planar scene, 80 inliers, 40 outliers,
  // noise_level 1
  test_configurations.push_back(std::make_tuple(true, 80, 40, 0.1));

  for (size_t testId = 0; testId < test_configurations.size(); testId++) {
    auto test_conf = test_configurations.at(testId);
    bool is_planar = get<0>(test_conf);
    int inlier_num = get<1>(test_conf);
    int outlier_num = get<2>(test_conf);
    double noise_sigma = get<3>(test_conf);
    for (int t = 0; t < repeat_times; t++) {
      ClearStereoFrame(ref_stereo_frame);
      ClearStereoFrame(cur_stereo_frame);

      // Define depth_range for the synthesized 3D points.
      vector<double> depth_range;
      depth_range.push_back(camLeftRef_pose_camLeftCur.translation().norm() *
                            10);
      depth_range.push_back(camLeftRef_pose_camLeftCur.translation().norm() *
                            20);

      // add inliers
      if (is_planar) {
        Vector3 PlaneN(0, 0, 1);
        const double PlaneD =
            camLeftRef_pose_camLeftCur.translation().norm() * 20;
        AddPlanarInliersToStereoFrame(ref_stereo_frame, cur_stereo_frame,
                                      camLeftRef_pose_camLeftCur, PlaneN,
                                      PlaneD, inlier_num);
      } else {
        AddNonPlanarInliersToStereoFrame(ref_stereo_frame, cur_stereo_frame,
                                         camLeftRef_pose_camLeftCur,
                                         depth_range, inlier_num);
      }

      // add outliers
      AddOutliersToStereoFrame(ref_stereo_frame, cur_stereo_frame,
                               camLeftRef_pose_camLeftCur, depth_range,
                               outlier_num);

      // add noise
      if (noise_sigma != 0) {
        AddNoiseToStereoFrame(ref_stereo_frame, noise_sigma);
        AddNoiseToStereoFrame(cur_stereo_frame, noise_sigma);
      }

      // Perform Ransac
      Tracker tracker;
      pair<TrackingStatus, Pose3> poseStatus;
      Matrix3 infoMat;
      tie(poseStatus, infoMat) =
          tracker.geometricOutlierRejectionStereoGivenRotation(
              *ref_stereo_frame, *cur_stereo_frame, R);

      TrackingStatus tracking_status = poseStatus.first;
      Pose3 estimated_pose = poseStatus.second;
      // Check the correctness of the outlier rejection!
      for (int i = 0; i < inlier_num; i++) {
        EXPECT_EQ(ref_stereo_frame->right_keypoints_status_[i], Kstatus::VALID);
        EXPECT_NE(ref_stereo_frame->keypoints_depth_[i], 0.0);
        EXPECT_GT((ref_stereo_frame->keypoints_3d_[i] - Vector3::Zero()).norm(),
                  tol);

        EXPECT_EQ(cur_stereo_frame->right_keypoints_status_[i], Kstatus::VALID);
        EXPECT_NE(cur_stereo_frame->keypoints_depth_[i], 0.0);
        EXPECT_GT((cur_stereo_frame->keypoints_3d_[i] - Vector3::Zero()).norm(),
                  tol);
      }

      for (int i = inlier_num; i < inlier_num + outlier_num; i++) {
        EXPECT_EQ(ref_stereo_frame->right_keypoints_status_[i],
                  Kstatus::FAILED_ARUN);
        EXPECT_EQ(ref_stereo_frame->keypoints_depth_[i], 0.0);
        EXPECT_LT((ref_stereo_frame->keypoints_3d_[i] - Vector3::Zero()).norm(),
                  tol);

        EXPECT_EQ(cur_stereo_frame->right_keypoints_status_[i],
                  Kstatus::FAILED_ARUN);
        EXPECT_EQ(cur_stereo_frame->keypoints_depth_[i], 0.0);
        EXPECT_LT((cur_stereo_frame->keypoints_3d_[i] - Vector3::Zero()).norm(),
                  tol);
      }

      // Check the correctness of the estimated_pose!
      double tolPoint3;
      if (testId < 2) {
        tolPoint3 = 1e-3;  // noiseless case
        // evaluate estimated translation
        Vector3 Tactual = estimated_pose.translation();
        EXPECT_TRUE(assert_equal(T, Tactual, tolPoint3));
      } else {
        tolPoint3 = 1e-2;  // noisy case
      }

      for (int i = 0; i < inlier_num; i++) {  // compare only inliers
        Vector3 right_pt_3d_exp = estimated_pose.inverse().rotation() *
                                      ref_stereo_frame->keypoints_3d_[i] +
                                  estimated_pose.inverse().translation();
        double diff =
            (right_pt_3d_exp - cur_stereo_frame->keypoints_3d_[i]).norm();
        EXPECT_LT(diff, tolPoint3);
      }
    }
  }
}

/* ************************************************************************* */
TEST_F(TestTracker, GetPoint3AndCovariance) {
  ClearStereoFrame(ref_stereo_frame);
  // create stereo cam
  Cal3_S2 ref_left_undist_rect_cam_mat =
      ref_stereo_frame->getLeftUndistRectCamMat();
  Cal3_S2Stereo::shared_ptr K(new Cal3_S2Stereo(
      ref_left_undist_rect_cam_mat.fx(), ref_left_undist_rect_cam_mat.fy(),
      ref_left_undist_rect_cam_mat.skew(), ref_left_undist_rect_cam_mat.px(),
      ref_left_undist_rect_cam_mat.py(), ref_stereo_frame->getBaseline()));
  StereoCamera stereoCam =
      StereoCamera(Pose3(), K);  // in the ref frame of the left camera

  // create a stereo point:
  double xL = 379.999 / 2;  // in the middle of the image
  double v = 255.238 / 2;   // in the middle of the image
  double xR = xL - 10;      // some disparity
  StereoPoint2 stereoPoint(xL, xR, v);

  // create a 3D point in front of the camera
  Vector3 point3 = stereoCam.backproject2(stereoPoint).vector();
  int pointId = 0;  // only point

  Matrix3 stereoPtCov = Matrix3::Identity();

  // populate stereoFrame:
  ref_stereo_frame->left_keypoints_rectified_.push_back(KeypointCV(xL, v));
  ref_stereo_frame->right_keypoints_rectified_.push_back(KeypointCV(xR, v));
  ref_stereo_frame->keypoints_3d_.push_back(point3);

  // use function to get actual answer
  Vector3 f_ref_i_expected, f_ref_i_actual;
  Matrix3 cov_ref_i_expected, cov_ref_i_actual;
  tie(f_ref_i_actual, cov_ref_i_actual) = Tracker::getPoint3AndCovariance(
      *ref_stereo_frame, stereoCam, pointId, stereoPtCov);

  // use monte carlo method to get expected answer
  tie(f_ref_i_expected, cov_ref_i_expected) =
      monteCarloSampleCovariance(stereoCam, stereoPoint, stereoPtCov);

  // check monte Carlo runs against our estimate
  EXPECT_TRUE(assert_equal(f_ref_i_expected, f_ref_i_actual, 0.1));
  EXPECT_TRUE(assert_equal(cov_ref_i_expected, cov_ref_i_actual, 0.1));
  // cout << "f_ref_i_expected \n" << f_ref_i_expected << endl;
  // cout << "f_ref_i_actual \n" << f_ref_i_actual << endl;
  // cout << "cov_ref_i_actual \n" << cov_ref_i_actual << endl;
  // cout << "cov_ref_i_expected \n" << cov_ref_i_expected << endl;
}

/* ************************************************************************* */
TEST_F(TestTracker, findOutliers) {
  // Normal case:
  {
    // synthesize the data
    const int num_inliers = 100;
    const int num_outliers = 100;

    vector<int> inliers;
    vector<int> outliers_expected;

    inliers.reserve(num_inliers);
    outliers_expected.reserve(num_outliers);

    for (size_t i = 0; i < num_inliers + num_outliers; i++) {
      if (i % 2 == 0) {
        inliers.push_back(i);
      } else {
        outliers_expected.push_back(i);
      }
    }

    // only size of the matches matters.
    vector<pair<size_t, size_t>> matches_ref_cur(num_inliers + num_outliers);

    // randomly shuffle the inliers
    random_shuffle(inliers.begin(), inliers.end());

    vector<int> outliers_actual;
    Tracker::findOutliers(matches_ref_cur, inliers, &outliers_actual);

    // check that outliers_actual matches outliers_expected
    EXPECT_EQ(outliers_expected.size(), outliers_actual.size());
    for (auto i : outliers_actual) {
      EXPECT_NE(find(outliers_expected.begin(), outliers_expected.end(), i),
                outliers_expected.end());
    }
  }

  // Corner case: empty inliers
  {
    // synthesize the data
    const int num_outliers = 100;

    vector<int> inliers;
    vector<int> outliers_expected;

    outliers_expected.reserve(num_outliers);

    for (size_t i = 0; i < num_outliers; i++) {
      outliers_expected.push_back(i);
    }

    // only size of the matches matters.
    vector<pair<size_t, size_t>> matches_ref_cur(num_outliers);

    vector<int> outliers_actual;
    Tracker::findOutliers(matches_ref_cur, inliers, &outliers_actual);

    // check that outliers_actual matches outliers_expected
    EXPECT_EQ(outliers_expected.size(), outliers_actual.size());
    for (auto i : outliers_actual) {
      EXPECT_NE(find(outliers_expected.begin(), outliers_expected.end(), i),
                outliers_expected.end());
    }
  }

  // Corner case: empty outliers
  {
    // synthesize the data
    const int num_inliers = 100;
    vector<int> inliers;
    inliers.reserve(num_inliers);
    for (size_t i = 0; i < num_inliers; i++) {
      inliers.push_back(i);
    }

    // only size of the matches matters.
    vector<pair<size_t, size_t>> matches_ref_cur(num_inliers);

    // randomly shuffle the inliers
    random_shuffle(inliers.begin(), inliers.end());

    vector<int> outliers_actual;
    Tracker::findOutliers(matches_ref_cur, inliers, &outliers_actual);

    // check that outliers_actual matches outliers_expected
    EXPECT_EQ(outliers_actual.size(), 0);
  }
}

/* ************************************************************************* */
TEST_F(TestTracker, FindMatchingKeypoints) {
  // Synthesize an example!
  ClearFrame(ref_frame);
  ClearFrame(cur_frame);

  const int num_landmarks_common = 100;
  const int num_landmarks_ref = 100;
  const int num_landmarks_cur = 100;
  const int num_landmarks_invalid = 100;

  ref_frame->landmarks_.reserve(num_landmarks_common + num_landmarks_ref +
                                num_landmarks_invalid);
  cur_frame->landmarks_.reserve(num_landmarks_common + num_landmarks_cur +
                                num_landmarks_invalid);

  // landmark ids in common!
  for (int i = 0; i < num_landmarks_common; i++) {
    ref_frame->landmarks_.push_back(3 * i);
    cur_frame->landmarks_.push_back(3 * i);
  }

  // landmark ids unique to ref_frame
  for (int i = 0; i < num_landmarks_ref; i++) {
    ref_frame->landmarks_.push_back(3 * i + 1);
  }

  // landmark ids unique to ref_frame
  for (int i = 0; i < num_landmarks_cur; i++) {
    cur_frame->landmarks_.push_back(3 * i + 2);
  }

  // add a bunch of invalid landmarks to both frames
  for (int i = 0; i < num_landmarks_invalid; i++) {
    ref_frame->landmarks_.push_back(-1);
    cur_frame->landmarks_.push_back(-1);
  }

  // shuffle landmarks in both frames
  random_shuffle(ref_frame->landmarks_.begin(), ref_frame->landmarks_.end());
  random_shuffle(cur_frame->landmarks_.begin(), cur_frame->landmarks_.end());

  vector<pair<size_t, size_t>> matches_ref_cur;
  Tracker::findMatchingKeypoints(*ref_frame, *cur_frame, &matches_ref_cur);

  // Check the correctness of matches_ref_cur
  EXPECT_EQ(matches_ref_cur.size(), num_landmarks_common);
  set<int> landmarks_found;
  for (auto match_ref_cur : matches_ref_cur) {
    int l_ref = ref_frame->landmarks_[match_ref_cur.first];
    int l_cur = cur_frame->landmarks_[match_ref_cur.second];

    EXPECT_EQ(l_ref, l_cur);
    EXPECT_EQ(landmarks_found.find(l_ref), landmarks_found.end());

    landmarks_found.insert(l_ref);
  }
}

/* ************************************************************************* */
TEST_F(TestTracker, FindMatchingStereoKeypoints) {
  // Synthesize the data for test!
  ClearStereoFrame(ref_stereo_frame);
  ClearStereoFrame(cur_stereo_frame);

  const int num_landmarks_common = 100;
  const int num_landmarks_ref = 90;
  const int num_landmarks_cur = 80;
  const int num_landmarks_invalid = 70;

  ref_stereo_frame->getLeftFrameMutable()->landmarks_.reserve(
      num_landmarks_common + num_landmarks_ref + num_landmarks_invalid);
  cur_stereo_frame->getLeftFrameMutable()->landmarks_.reserve(
      num_landmarks_common + num_landmarks_cur + num_landmarks_invalid);

  // landmark ids in common!
  for (int i = 0; i < num_landmarks_common; i++) {
    ref_stereo_frame->getLeftFrameMutable()->landmarks_.push_back(3 * i);
    cur_stereo_frame->getLeftFrameMutable()->landmarks_.push_back(3 * i);
  }

  // landmark ids unique to ref_stereo_frame
  for (int i = 0; i < num_landmarks_ref; i++) {
    ref_stereo_frame->getLeftFrameMutable()->landmarks_.push_back(3 * i + 1);
  }

  // landmark ids unique to ref_stereo_frame
  for (int i = 0; i < num_landmarks_cur; i++) {
    cur_stereo_frame->getLeftFrameMutable()->landmarks_.push_back(3 * i + 2);
  }

  // add a bunch of invalid landmarks to both frames
  for (int i = 0; i < num_landmarks_invalid; i++) {
    ref_stereo_frame->getLeftFrameMutable()->landmarks_.push_back(-1);
    cur_stereo_frame->getLeftFrameMutable()->landmarks_.push_back(-1);
  }

  // shuffle landmarks in both frames
  random_shuffle(ref_stereo_frame->getLeftFrameMutable()->landmarks_.begin(),
                 ref_stereo_frame->getLeftFrameMutable()->landmarks_.end());
  random_shuffle(cur_stereo_frame->getLeftFrameMutable()->landmarks_.begin(),
                 cur_stereo_frame->getLeftFrameMutable()->landmarks_.end());

  //   Set right_keypoints_status!
  for (int i = 0; i < ref_stereo_frame->getLeftFrame().landmarks_.size(); i++) {
    int l_id = ref_stereo_frame->getLeftFrameMutable()->landmarks_[i];
    if (l_id % 6 == 0) {
      ref_stereo_frame->right_keypoints_status_.push_back(Kstatus::VALID);
    } else {
      ref_stereo_frame->right_keypoints_status_.push_back(
          Kstatus::NO_RIGHT_RECT);
    }
  }

  //   Set right_keypoints_status!
  for (int i = 0; i < cur_stereo_frame->getLeftFrame().landmarks_.size(); i++) {
    int l_id = cur_stereo_frame->getLeftFrameMutable()->landmarks_[i];
    if (l_id % 6 == 0) {
      cur_stereo_frame->right_keypoints_status_.push_back(Kstatus::VALID);
    } else {
      cur_stereo_frame->right_keypoints_status_.push_back(
          Kstatus::NO_RIGHT_RECT);
    }
  }

  vector<pair<size_t, size_t>> matches_ref_cur;
  Tracker::findMatchingStereoKeypoints(*ref_stereo_frame, *cur_stereo_frame,
                                       &matches_ref_cur);

  // Check the correctness!
  EXPECT_EQ(matches_ref_cur.size(), (num_landmarks_common + 1) / 2);
  set<int> landmarks_found;
  for (auto match_ref_cur : matches_ref_cur) {
    int l_ref = ref_stereo_frame->getLeftFrameMutable()
                    ->landmarks_[match_ref_cur.first];
    int l_cur = cur_stereo_frame->getLeftFrameMutable()
                    ->landmarks_[match_ref_cur.second];

    EXPECT_EQ(l_ref, l_cur);
    EXPECT_EQ(l_ref % 6, 0);
    EXPECT_EQ(landmarks_found.find(l_ref), landmarks_found.end());

    landmarks_found.insert(l_ref);
  }
}

/* ************************************************************************* */
TEST_F(TestTracker, mahalanobisDistance) {
  double timeBefore = 0;
  double time1 = 0, time2 = 0, time3 = 0;
  for (size_t test = 0; test < 1000; test++) {
    // generate matrix
    Matrix m = Matrix::Random(3, 5);
    Matrix3f O = (m * m.transpose()).cast<float>();
    // cout << "mm: \n" << m * m.transpose() << endl;
    // cout << "O: \n" << O << endl;

    Vector3 vd = Vector3::Random();
    Vector3f v = vd.cast<float>();

    // sol1 - SLOWER: sol2 x 2
    timeBefore = UtilsOpenCV::GetTimeInSeconds();
    Vector3f Omega_relTran_j = O.llt().solve(v);
    float innovationMahalanobisNorm1 = v.transpose() * Omega_relTran_j;
    time1 += UtilsOpenCV::GetTimeInSeconds() - timeBefore;

    // sol2 - still 0.25 seconds for 200 features
    timeBefore = UtilsOpenCV::GetTimeInSeconds();
    Matrix3f infoMatSum = O.inverse();
    float innovationMahalanobisNorm2 = v.transpose() * infoMatSum * v;
    time2 += UtilsOpenCV::GetTimeInSeconds() - timeBefore;

    // sol3 - still 0.25 seconds for 200 features
    timeBefore = UtilsOpenCV::GetTimeInSeconds();
    float dinv = 1 / (O(0, 0) * (O(1, 1) * O(2, 2) - O(1, 2) * O(2, 1)) -
                      O(1, 0) * (O(0, 1) * O(2, 2) - O(0, 2) * O(2, 1)) +
                      O(2, 0) * (O(0, 1) * O(1, 2) - O(1, 1) * O(0, 2)));
    float innovationMahalanobisNorm3 =
        dinv * v(0) *
            (v(0) * (O(1, 1) * O(2, 2) - O(1, 2) * O(2, 1)) -
             v(1) * (O(0, 1) * O(2, 2) - O(0, 2) * O(2, 1)) +
             v(2) * (O(0, 1) * O(1, 2) - O(1, 1) * O(0, 2))) +
        dinv * v(1) *
            (O(0, 0) * (v(1) * O(2, 2) - O(1, 2) * v(2)) -
             O(1, 0) * (v(0) * O(2, 2) - O(0, 2) * v(2)) +
             O(2, 0) * (v(0) * O(1, 2) - v(1) * O(0, 2))) +
        dinv * v(2) *
            (O(0, 0) * (O(1, 1) * v(2) - v(1) * O(2, 1)) -
             O(1, 0) * (O(0, 1) * v(2) - v(0) * O(2, 1)) +
             O(2, 0) * (O(0, 1) * v(1) - O(1, 1) * v(0)));
    time3 += UtilsOpenCV::GetTimeInSeconds() - timeBefore;

    EXPECT_NEAR(double(innovationMahalanobisNorm1),
                double(innovationMahalanobisNorm2), 1e-2);
    EXPECT_NEAR(double(innovationMahalanobisNorm1),
                double(innovationMahalanobisNorm3), 1e-2);
    EXPECT_NEAR(double(1 / dinv), double(O.determinant()), 1e-4);
  }
  VLOG(1) << "time1 (llt): " << time1 << '\n'
          << "time2 (x'*O*x): " << time2 << '\n'
          << "time3 (manual): " << time3;
}<|MERGE_RESOLUTION|>--- conflicted
+++ resolved
@@ -146,10 +146,7 @@
   }
 
   void ClearFrame(Frame* f) {
-<<<<<<< HEAD
-=======
     CHECK_NOTNULL(f);
->>>>>>> 8d0155be
     f->keypoints_.resize(0);
     f->scores_.resize(0);
     f->landmarks_.resize(0);
@@ -158,10 +155,7 @@
   }
 
   void AddNoiseToFrame(Frame* f, const double noise_sigma) {
-<<<<<<< HEAD
-=======
     CHECK_NOTNULL(f);
->>>>>>> 8d0155be
     default_random_engine generator;
     normal_distribution<double> distribution(0, noise_sigma);
     for (auto versor : f->versors_) {
@@ -175,11 +169,8 @@
                                const Pose3 camRef_pose_camCur,
                                const Vector3& PlaneN, const double PlaneD,
                                const int inlierNum) {
-<<<<<<< HEAD
-=======
     CHECK_NOTNULL(f_ref);
     CHECK_NOTNULL(f_cur);
->>>>>>> 8d0155be
     // All points are on the plane: PlaneN * x = d
     for (int i = 0; i < inlierNum; i++) {
       // Randomly synthesize the point!
@@ -210,11 +201,8 @@
                                   const vector<double>& depth_range,
                                   const int inlierNum) {
     for (int i = 0; i < inlierNum; i++) {
-<<<<<<< HEAD
-=======
       CHECK_NOTNULL(f_ref);
       CHECK_NOTNULL(f_cur);
->>>>>>> 8d0155be
       // Randomly syntheisze the point!
       KeypointCV pt_ref(rand() % f_ref->img_.cols, rand() % f_ref->img_.rows);
 
@@ -244,11 +232,8 @@
                           int outlierNum) {
     for (int i = 0; i < outlierNum; i++) {
       while (true) {
-<<<<<<< HEAD
-=======
         CHECK_NOTNULL(f_ref);
         CHECK_NOTNULL(f_cur);
->>>>>>> 8d0155be
         // Keypoints
         KeypointCV pt_ref(rand() % f_ref->img_.cols, rand() % f_ref->img_.rows);
         KeypointCV pt_cur(rand() % f_cur->img_.cols, rand() % f_cur->img_.rows);
@@ -280,11 +265,8 @@
 
   void AddVersorsToStereoFrames(StereoFrame* sf_ref, StereoFrame* sf_cur,
                                 Vector3& v_ref, Vector3& v_cur) {
-<<<<<<< HEAD
-=======
     CHECK_NOTNULL(sf_ref);
     CHECK_NOTNULL(sf_cur);
->>>>>>> 8d0155be
     // Decide the largest landmark IDs for each frame!
     int max_id;
     if (sf_ref->getLeftFrame().landmarks_.size() == 0 &&
@@ -353,11 +335,8 @@
                                         const Pose3 camLeftRef_pose_camLeftCur,
                                         const vector<double>& depth_range,
                                         const int inlierNum) {
-<<<<<<< HEAD
-=======
     CHECK_NOTNULL(sf_ref);
     CHECK_NOTNULL(sf_cur);
->>>>>>> 8d0155be
     for (int i = 0; i < inlierNum; i++) {
       // Randomly synthesize left keypoint!
       KeypointCV pt_ref(rand() % sf_ref->getLeftFrame().img_.cols,
@@ -384,10 +363,7 @@
   }
 
   void ClearStereoFrame(StereoFrame* sf) {
-<<<<<<< HEAD
-=======
     CHECK_NOTNULL(sf);
->>>>>>> 8d0155be
     ClearFrame(sf->getLeftFrameMutable());
     ClearFrame(sf->getRightFrameMutable());
     sf->keypoints_3d_.clear();
@@ -400,11 +376,8 @@
   void AddOutliersToStereoFrame(StereoFrame* sf_ref, StereoFrame* sf_cur,
                                 Pose3 camRef_pose_camCur,
                                 vector<double>& depth_range, int outlierNum) {
-<<<<<<< HEAD
-=======
     CHECK_NOTNULL(sf_ref);
     CHECK_NOTNULL(sf_cur);
->>>>>>> 8d0155be
     for (int i = 0; i < outlierNum; i++) {
       while (true) {
         // Keypoints
@@ -451,11 +424,8 @@
                                      const Pose3 camLeftRef_pose_camLeftCur,
                                      const Vector3& PlaneN, const double PlaneD,
                                      const int inlierNum) {
-<<<<<<< HEAD
-=======
     CHECK_NOTNULL(sf_ref);
     CHECK_NOTNULL(sf_cur);
->>>>>>> 8d0155be
     // All points are on the plane: PlaneN * x = d
     for (int i = 0; i < inlierNum; i++) {
       // Randomly synthesize the point!
@@ -478,10 +448,7 @@
   }
 
   void AddNoiseToStereoFrame(StereoFrame* sf, const double noise_sigma) {
-<<<<<<< HEAD
-=======
     CHECK_NOTNULL(sf);
->>>>>>> 8d0155be
     default_random_engine generator;
     normal_distribution<double> distribution(0, noise_sigma);
     for (auto versor : sf->keypoints_3d_) {
