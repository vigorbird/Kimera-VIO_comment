--- conflicted
+++ resolved
@@ -577,7 +577,6 @@
   /* Test the full pipeline with one loop closure and full PGO optimization */
   CHECK(lcd_detector_);
   CHECK(match1_stereo_frame_);
-<<<<<<< HEAD
   StereoFrontendOutput::Ptr stereo_frontend_output =
       std::make_shared<StereoFrontendOutput>(match1_stereo_frame_->isKeyframe(),
                                              StatusStereoMeasurementsPtr(),
@@ -639,18 +638,6 @@
                                        frontend_output_query1,
                                        FrameId(2),
                                        gtsam::Pose3()));
-=======
-  LcdOutput::Ptr output_0 = lcd_detector_->spinOnce(LcdInput(
-      timestamp_match1_, FrameId(0), *match1_stereo_frame_, gtsam::Pose3::identity()));
-
-  CHECK(match2_stereo_frame_);
-  LcdOutput::Ptr output_1 = lcd_detector_->spinOnce(LcdInput(
-      timestamp_match2_, FrameId(1), *match2_stereo_frame_, gtsam::Pose3::identity()));
-
-  CHECK(query1_stereo_frame_);
-  LcdOutput::Ptr output_2 = lcd_detector_->spinOnce(LcdInput(
-      timestamp_query1_, FrameId(2), *query1_stereo_frame_, gtsam::Pose3::identity()));
->>>>>>> f8d3e8f6
 
   EXPECT_EQ(output_0->is_loop_closure_, false);
   EXPECT_EQ(output_0->timestamp_, timestamp_match1_);
