%YAML:1.0
#TRACKER PARAMETERS
klt_win_size: 24
klt_max_iter: 30
klt_max_level: 4
klt_eps: 0.1
maxFeatureAge: 25

# Detector Params
# 0: FAST
# 1: ORB
# 2: AGAST
# 3: GFTT, aka Good Features To Track
feature_detector_type: 3
maxFeaturesPerFrame: 800

# Good Features To Track specific parameters
quality_level: 0.001
min_distance: 20
block_size: 3
use_harris_detector: 0
k: 0.04

# FAST detector specific parameters
fast_thresh: 5

equalizeImage: 0
nominalBaseline: 0.11
toleranceTemplateMatching: 0.15
templ_cols: 101 #must be odd
templ_rows: 11
stripe_extra_rows: 0
minPointDist: 0.5
maxPointDist: 10
bidirectionalMatching: 0

# Non-maximum suppression params
enable_non_max_suppression: 0
non_max_suppression_type: 4

# Subpixel corner refinement for the monocular case
enable_subpixel_corner_finder: 1
max_iters: 40
epsilon_error: 0.001
window_size: 10
zero_zone: -1

subpixelRefinementStereo: 0
useSuccessProbabilities: 1
useRANSAC: 1
minNrMonoInliers: 10
minNrStereoInliers: 5
ransac_threshold_mono: 1e-06
ransac_threshold_stereo: 1
ransac_use_1point_stereo: 1
ransac_use_2point_mono: 1
ransac_max_iterations: 100
ransac_probability: 0.995
ransac_randomize: 0
intra_keyframe_time: 0.2
minNumberFeatures: 0
useStereoTracking: 1
disparityThreshold: 0.5
# Type of optical flow predictor to aid feature tracking:
# 0: Static - assumes no optical flow between images (aka static camera).
# 1: Rotational - use IMU gyro to estimate optical flow.
optical_flow_predictor_type: 1

<<<<<<< HEAD
# 2D-2D pose estimation method
use_2d2d_tracking: 1
2d2d_algorithm: 0 # STEWENIUS
optimize_2d2d_pose_from_inliers: 0

# 3D-3D pose estimation
use_3d3d_tracking: 1
optimize_3d3d_pose_from_inliers: 0

# 2D-3D pose estimation method
use_pnp_tracking: 1
pnp_algorithm: 3 # EPNP
min_pnp_inliers: 20 #TODO
ransac_threshold_pnp: 1.0 #TODO
optimize_2d3d_pose_from_inliers: 0
=======
# 2D-3D pose estimation method
use_pnp_tracking: false
pnp_method: 3 # EPNP
min_pnp_inliers: 10
ransac_threshold_pnp: 1.0 # pixels
>>>>>>> 09bfa879
<|MERGE_RESOLUTION|>--- conflicted
+++ resolved
@@ -66,7 +66,6 @@
 # 1: Rotational - use IMU gyro to estimate optical flow.
 optical_flow_predictor_type: 1
 
-<<<<<<< HEAD
 # 2D-2D pose estimation method
 use_2d2d_tracking: 1
 2d2d_algorithm: 0 # STEWENIUS
@@ -77,15 +76,8 @@
 optimize_3d3d_pose_from_inliers: 0
 
 # 2D-3D pose estimation method
-use_pnp_tracking: 1
+use_pnp_tracking: false
 pnp_algorithm: 3 # EPNP
-min_pnp_inliers: 20 #TODO
-ransac_threshold_pnp: 1.0 #TODO
-optimize_2d3d_pose_from_inliers: 0
-=======
-# 2D-3D pose estimation method
-use_pnp_tracking: false
-pnp_method: 3 # EPNP
 min_pnp_inliers: 10
 ransac_threshold_pnp: 1.0 # pixels
->>>>>>> 09bfa879
+optimize_2d3d_pose_from_inliers: 0